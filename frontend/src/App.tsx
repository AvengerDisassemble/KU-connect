import React from "react";
import { Routes, Route } from "react-router-dom";
import Header from "@/components/Header";
import { Guard } from "@/components/Guard";
import LandingPage from "@/pages/public/LandingPage";
import LoginPage from "@/pages/public/LoginPage";
import NotFoundPage from "@/pages/public/NotFoundPage";
<<<<<<< HEAD
import StudentDashboardPage from "@/pages/student/dashboard/DashboardPage";
import StudentProfilePage from "@/pages/student/profile/ProfilePage";
import BrowserJobsPage from "@/pages/student/browse-jobs/BrowseJobsPage";
import EmployerDashboardPage from "@/pages/employer/EmployerDashboard/DashboardPage";
import AdminDashboardPage from "@/pages/admin/AdminDashboard/DashboardPage";
import ProfessorDashboardPage from "@/pages/professor/ProfessorDashboard/DashboardPage";

const App: React.FC = () => {
  return (
    <div className="min-h-dvh ">
=======
import StudentDashboardPage from "@/pages/student/DashboardPage";
import StudentProfilePage from "@/pages/student/ProfilePage";
import EmployerDashboardPage from "@/pages/employer/DashboardPage";
import AdminDashboardPage from "@/pages/admin/DashboardPage";
import ProfessorDashboardPage from "@/pages/professor/DashboardPage";

const App: React.FC = () => {
  return (
    <div className="min-h-dvh">
>>>>>>> 0bed9e6b
      <Header />
      <main className="container mx-auto max-w-screen-xl px-4 py-6">
        <Routes>
          <Route path="/" element={<LandingPage />} />
          <Route path="/login" element={<LoginPage />} />

          <Route
            path="/student"
            element={
              <Guard role="student">
                <StudentDashboardPage />
              </Guard>
            }
          />
          <Route
            path="/student/profile"
            element={
              <Guard role="student">
                <StudentProfilePage />
              </Guard>
            }
          />
          <Route
<<<<<<< HEAD
            path="/student/browsejobs"
            element={
              <Guard role="student">
                <BrowserJobsPage />
              </Guard>
            }
          />
          <Route
=======
>>>>>>> 0bed9e6b
            path="/employer"
            element={
              <Guard role="employer">
                <EmployerDashboardPage />
              </Guard>
            }
          />
          <Route
            path="/admin"
            element={
              <Guard role="admin">
                <AdminDashboardPage />
              </Guard>
            }
          />
          <Route
            path="/professor"
            element={
              <Guard role="professor">
                <ProfessorDashboardPage />
              </Guard>
            }
          />

          <Route path="*" element={<NotFoundPage />} />
        </Routes>
      </main>
    </div>
  );
};

export default App;<|MERGE_RESOLUTION|>--- conflicted
+++ resolved
@@ -5,7 +5,6 @@
 import LandingPage from "@/pages/public/LandingPage";
 import LoginPage from "@/pages/public/LoginPage";
 import NotFoundPage from "@/pages/public/NotFoundPage";
-<<<<<<< HEAD
 import StudentDashboardPage from "@/pages/student/dashboard/DashboardPage";
 import StudentProfilePage from "@/pages/student/profile/ProfilePage";
 import BrowserJobsPage from "@/pages/student/browse-jobs/BrowseJobsPage";
@@ -15,18 +14,7 @@
 
 const App: React.FC = () => {
   return (
-    <div className="min-h-dvh ">
-=======
-import StudentDashboardPage from "@/pages/student/DashboardPage";
-import StudentProfilePage from "@/pages/student/ProfilePage";
-import EmployerDashboardPage from "@/pages/employer/DashboardPage";
-import AdminDashboardPage from "@/pages/admin/DashboardPage";
-import ProfessorDashboardPage from "@/pages/professor/DashboardPage";
-
-const App: React.FC = () => {
-  return (
     <div className="min-h-dvh">
->>>>>>> 0bed9e6b
       <Header />
       <main className="container mx-auto max-w-screen-xl px-4 py-6">
         <Routes>
@@ -50,7 +38,6 @@
             }
           />
           <Route
-<<<<<<< HEAD
             path="/student/browsejobs"
             element={
               <Guard role="student">
@@ -59,8 +46,6 @@
             }
           />
           <Route
-=======
->>>>>>> 0bed9e6b
             path="/employer"
             element={
               <Guard role="employer">
