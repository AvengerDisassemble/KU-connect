module.exports = {
  testEnvironment: "node",
  coveragePathIgnorePatterns: ["/node_modules/"],
  testMatch: ["**/__tests__/**/*.js", "**/?(*.)+(spec|test).js"],

  // Transform ES modules from node_modules
  transformIgnorePatterns: ["node_modules/(?!(uuid)/)"],

  // Mock ES modules
  moduleNameMapper: {
    "^uuid$": "<rootDir>/tests/__mocks__/uuid.js",
  },

  // Setup file to suppress console logs
  setupFilesAfterEnv: ["<rootDir>/tests/setup.js"],

  // Suppress verbose output during tests
  verbose: false,

  // Disable stack traces to reduce noise
  noStackTrace: true,

  // Use only custom reporter for clean output
  reporters: ["<rootDir>/tests/customReporter.js"],

  // Silent mode - suppress console output during test run
  silent: false,

  // Run tests sequentially to avoid database conflicts
  maxWorkers: 1,

  // Increase timeout for slow database operations
  testTimeout: 60000,

  // Let Jest exit naturally; fix open handles instead of forcing exit
  forceExit: false,

  // Help detect any remaining async handles during local debug
<<<<<<< HEAD
  // Disabled in CI to prevent false failures
  detectOpenHandles: process.env.CI !== 'true'
=======
  detectOpenHandles: false,

  // Make Jest pass when some tests are skipped
  passWithNoTests: true
>>>>>>> ebe40382
}<|MERGE_RESOLUTION|>--- conflicted
+++ resolved
@@ -36,13 +36,8 @@
   forceExit: false,
 
   // Help detect any remaining async handles during local debug
-<<<<<<< HEAD
-  // Disabled in CI to prevent false failures
-  detectOpenHandles: process.env.CI !== 'true'
-=======
   detectOpenHandles: false,
 
   // Make Jest pass when some tests are skipped
   passWithNoTests: true
->>>>>>> ebe40382
 }