/**
 * @fileoverview Integration tests for Job routes (Express + Prisma + Supertest)
 * @module tests/routes/job/job.routes.test
 */

// IMPORTANT: Set environment variable BEFORE requiring any modules
process.env.ACCESS_TOKEN_SECRET =
  process.env.ACCESS_TOKEN_SECRET || "testsecret";

const request = require("supertest");
const prisma = require("../../../../src/models/prisma");

// Clear the require cache for auth-related modules to ensure they pick up the env var
Object.keys(require.cache).forEach((key) => {
  if (
    key.includes("tokenUtils") ||
    key.includes("authMiddleware") ||
    key.includes("authService")
  ) {
    delete require.cache[key];
  }
});

const app = require("../../../../src/app");
const {
  createTestToken,
  TEST_DEGREE_TYPES,
} = require("../../utils/testHelpers");

jest.setTimeout(30000); // give DB setup more time

describe("Job Routes (Integration)", () => {
  let admin, hr, hr2, student;
  let job1, job2;
  let adminToken, hrToken, hr2Token, studentToken;
  let degreeType; // Store degreeType at module level to ensure accessibility

  /**
   * Clean and seed database
   */
  beforeAll(async () => {
    // --- DO NOT clean all data - tests share database state ---
    // --- Only seed data if it doesn't exist ---

    // Use upsert for degreeType to handle race conditions
    degreeType = await prisma.degreeType.upsert({
      where: { name: TEST_DEGREE_TYPES.BACHELOR },
      update: {},
      create: { name: TEST_DEGREE_TYPES.BACHELOR },
    });

    // Use upsert for atomic user creation to avoid race conditions
    admin = await prisma.user.upsert({
      where: { email: 'admin@test.com' },
      update: { status: 'APPROVED' },
      create: {
        name: "Admin",
        surname: "User",
        email: "admin@test.com",
        password: "Pass",
        role: "ADMIN",
        status: "APPROVED",
        admin: {
          create: {},
        },
      },
    });

    hr = await prisma.user.upsert({
      where: { email: 'hr@test.com' },
      update: { status: 'APPROVED' },
      create: {
        name: 'HR',
        surname: 'User',
        email: 'hr@test.com',
        password: 'Pass',
        role: 'EMPLOYER',
        status: 'APPROVED',
        hr: {
          create: {
            companyName: "TestCorp",
            address: "Bangkok",
            industry: "IT_SOFTWARE",
            companySize: "ELEVEN_TO_FIFTY",
            phoneNumber: "02-111-2222",
          },
        },
      },
      include: { hr: true },
    });

    hr2 = await prisma.user.upsert({
      where: { email: 'hr2@test.com' },
      update: { status: 'APPROVED' },
      create: {
        name: 'HR2',
        surname: 'User',
        email: 'hr2@test.com',
        password: 'Pass',
        role: 'EMPLOYER',
        status: 'APPROVED',
        hr: {
          create: {
            companyName: "OtherCorp",
            address: "Bangkok",
            industry: "IT_SOFTWARE",
            companySize: "ELEVEN_TO_FIFTY",
            phoneNumber: "02-333-4444",
          },
        },
      },
      include: { hr: true },
    });

    student = await prisma.user.upsert({
      where: { email: 'student@test.com' },
      update: { status: 'APPROVED' },
      create: {
        name: 'Student',
        surname: 'User',
        email: 'student@test.com',
        password: 'Pass',
        role: 'STUDENT',
        status: 'APPROVED',
        student: {
          create: {
            degreeTypeId: degreeType.id,
            address: "KU",
            gpa: 3.5,
            expectedGraduationYear: 2026,
          },
        },
      },
      include: { student: true },
    });

    // Find or create job1
    job1 = await prisma.job.findFirst({
      where: {
        title: "Backend Engineer",
        hrId: hr.hr.id,
      },
    });
    if (!job1) {
      job1 = await prisma.job.create({
        data: {
          title: "Backend Engineer",
          description: "Node.js",
          location: "Bangkok",
          jobType: "full-time",
          workArrangement: "on-site",
          duration: "6-month",
          minSalary: 40000,
          maxSalary: 60000,
          application_deadline: new Date(Date.now() + 30 * 24 * 60 * 60 * 1000),
          phone_number: "+66812345678",
          hrId: hr.hr.id,
          companyName: "TestCorp",
        },
      });
    }

    // Find or create job2
    job2 = await prisma.job.findFirst({
      where: {
        title: "Frontend Engineer",
        hrId: hr.hr.id,
      },
    });
    if (!job2) {
      job2 = await prisma.job.create({
        data: {
          title: "Frontend Engineer",
          description: "React",
          location: "Bangkok",
          jobType: "full-time",
          workArrangement: "hybrid",
          duration: "1-year",
          minSalary: 35000,
          maxSalary: 55000,
          application_deadline: new Date(Date.now() + 30 * 24 * 60 * 60 * 1000),
          phone_number: "+66812345679",
          hrId: hr.hr.id,
          companyName: "TestCorp",
        },
      });
    }

    // --- Create tokens ---
    adminToken = createTestToken({ id: admin.id, role: "ADMIN" });
    hrToken = createTestToken({
      id: hr.id,
      role: "EMPLOYER",
      hr: { id: hr.hr.id },
    });
    hr2Token = createTestToken({
      id: hr2.id,
      role: "EMPLOYER",
      hr: { id: hr2.hr.id },
    });
    studentToken = createTestToken({ id: student.id, role: "STUDENT" });
  });

  // Clean up applications between tests to avoid duplicates
  // Only delete applications for THIS test file's student to avoid interfering with other test files
  beforeEach(async () => {
    if (student?.student?.id) {
      await prisma.application.deleteMany({
        where: { studentId: student.student.id },
      });
    }
  });

  afterAll(async () => {
    // Disconnect from database (cleanup removed to avoid conflicts with other test files)
    await prisma.$disconnect();
  });

  // ───────────────────────────────
  // POST /api/job/list - List jobs with filters
  // ───────────────────────────────
  describe("POST /api/job/list", () => {
    it("should return paginated jobs list", async () => {
      const res = await request(app)
        .post("/api/job/list")
        .set("Authorization", studentToken) // All job routes require auth
        .send({ page: 1, pageSize: 1 }); // Send filters in body instead of query
      expect(res.status).toBe(200);
      expect(res.body.success).toBe(true);
      expect(Array.isArray(res.body.data.items)).toBe(true);
      expect(res.body.data.total).toBeGreaterThanOrEqual(2);
    });
  });

  // ───────────────────────────────
  // GET /api/job/:id
  // ───────────────────────────────
  describe("GET /api/job/:id", () => {
    it("should return job details", async () => {
      const res = await request(app)
        .get(`/api/job/${job1.id}`)
        .set("Authorization", studentToken); // All job routes require auth
      expect(res.status).toBe(200);
      expect(res.body.success).toBe(true);
      expect(res.body.data.id).toBe(job1.id);
    });
  });

  // ───────────────────────────────
  // POST /api/job
  // ───────────────────────────────
  describe("POST /api/job", () => {
    it("should allow HR to create a job", async () => {
      const newJob = {
        title: "Data Engineer",
        description: "ETL pipeline development",
        location: "Bangkok",
        jobType: "full-time",
        workArrangement: "remote", // Correct field name (not workType)
        duration: "1-year",
        minSalary: 50000,
        maxSalary: 80000,
        application_deadline: new Date(
<<<<<<< HEAD
          Date.now() + 60 * 24 * 60 * 60 * 1000
=======
          Date.now() + 60 * 24 * 60 * 60 * 1000,
>>>>>>> 4c19e49b
        ).toISOString(), // 60 days from now
        phone_number: "+66812345678",
      };

      const res = await request(app)
        .post("/api/job")
        .set("Authorization", hrToken)
        .send(newJob);

      expect(res.status).toBe(201);
      expect(res.body.success).toBe(true);
      expect(res.body.data.title).toBe("Data Engineer");
    });

    it("should not allow Student to create a job", async () => {
      const res = await request(app)
        .post("/api/job")
        .set("Authorization", studentToken)
        .send({ title: "Hacker", description: "bad", location: "Mars" });

      expect(res.status).toBe(403);
      expect(res.body.success).toBe(false);
    });
  });

  // ───────────────────────────────
  // PATCH /api/job/:id
  // ───────────────────────────────
  describe("PATCH /api/job/:id", () => {
    it("should allow HR owner to update job", async () => {
      const res = await request(app)
        .patch(`/api/job/${job1.id}`)
        .set("Authorization", hrToken)
        .send({ title: "Backend Engineer II" });

      expect(res.status).toBe(200);
      expect(res.body.data.title).toBe("Backend Engineer II");
    });

    it("should forbid Student update", async () => {
      const res = await request(app)
        .patch(`/api/job/${job1.id}`)
        .set("Authorization", studentToken)
        .send({ title: "Hack" });

      expect(res.status).toBe(403);
    });
  });

  // ───────────────────────────────
  // DELETE /api/job/:id
  // ───────────────────────────────
  describe("DELETE /api/job/:id", () => {
    it("should allow Admin to delete any job", async () => {
      // Create a temporary job for this test
      const tempJob = await prisma.job.create({
        data: {
          title: "Admin Delete Test",
          description: "Will be deleted by admin",
          location: "Bangkok",
          jobType: "contract",
          workArrangement: "on-site",
          duration: "3-month",
          minSalary: 30000,
          maxSalary: 45000,
          application_deadline: new Date(Date.now() + 15 * 24 * 60 * 60 * 1000),
          phone_number: "+66812345681",
          hrId: hr.hr.id,
          companyName: "TestCorp",
        },
      });

      const res = await request(app)
        .delete(`/api/job/${tempJob.id}`)
        .set("Authorization", adminToken);

      expect(res.status).toBe(200);
      expect(res.body.success).toBe(true);
    });

    it("should allow HR owner to delete own job", async () => {
      const newJob = await prisma.job.create({
        data: {
          title: "Temporary",
          description: "Remove soon",
          location: "Bangkok",
          jobType: "contract",
          workArrangement: "on-site",
          duration: "3-month",
          minSalary: 30000,
          maxSalary: 45000,
          application_deadline: new Date(Date.now() + 15 * 24 * 60 * 60 * 1000),
          phone_number: "+66812345680",
          hrId: hr2.hr.id,
          companyName: "OtherCorp",
        },
      });

      const res = await request(app)
        .delete(`/api/job/${newJob.id}`)
        .set("Authorization", hr2Token);

      expect(res.status).toBe(200);
    });

    it("should not allow another HR to delete", async () => {
      // Create a temporary job owned by hr (not hr2)
      const jobOwnedByHr = await prisma.job.create({
        data: {
          title: "HR1 Job",
          description: "Owned by hr1, hr2 should not be able to delete",
          location: "Bangkok",
          jobType: "contract",
          workArrangement: "on-site",
          duration: "3-month",
          minSalary: 30000,
          maxSalary: 45000,
          application_deadline: new Date(Date.now() + 15 * 24 * 60 * 60 * 1000),
          phone_number: "+66812345682",
          hrId: hr.hr.id,
          companyName: "TestCorp",
        },
      });

      const res = await request(app)
        .delete(`/api/job/${jobOwnedByHr.id}`)
        .set("Authorization", hr2Token);

      expect(res.status).toBe(403);
    });
  });

  // ───────────────────────────────
  // POST /api/job/:id (apply)
  // ───────────────────────────────
  describe("POST /api/job/:id", () => {
    it("should allow Student to apply", async () => {
<<<<<<< HEAD
      const res = await request(app)
        .post(`/api/job/${job2.id}`)
        .set("Authorization", studentToken)
        .send({ resumeLink: "https://example.com/resume.pdf" }); // Correct field name and valid URL

      expect(res.status).toBe(201);
      expect(res.body.success).toBe(true);
      expect(res.body.data.status).toBe("PENDING");
    });

    it("should accept storage key resume link", async () => {
      const res = await request(app)
        .post(`/api/job/${job2.id}`)
        .set("Authorization", studentToken)
        .send({ resumeLink: "resumes/job-applications/sample.pdf" });

      expect(res.status).toBe(201);
      expect(res.body.success).toBe(true);
=======
      const res = await request(app)
        .post(`/api/job/${job2.id}`)
        .set("Authorization", studentToken)
        .send({ resumeLink: "https://example.com/resume.pdf" }); // Correct field name and valid URL

      expect(res.status).toBe(201);
      expect(res.body.success).toBe(true);
      expect(res.body.data.status).toBe("PENDING");
>>>>>>> 4c19e49b
    });

    it("should reject duplicate application", async () => {
      // Create application directly (the test above already created one via API)
      // But we need to ensure we have the student ID
      const studentRecord = await prisma.student.findFirst({
        where: { userId: student.id },
      });

      await prisma.application.create({
        data: {
          jobId: job2.id,
          studentId: studentRecord.id,
          status: "PENDING",
        },
      });

      const res = await request(app)
        .post(`/api/job/${job2.id}`)
        .set("Authorization", studentToken)
        .send({ resumeLink: "https://example.com/resume.pdf" }); // Correct field name and valid URL

      expect(res.status).toBe(409);
    });
  });

  // ───────────────────────────────
  // GET /api/job/:id/applyer
  // ───────────────────────────────
  describe("GET /api/job/:id/applyer", () => {
    it("should allow HR to view applicants", async () => {
      // Get student record ID
      const studentRecord = await prisma.student.findFirst({
        where: { userId: student.id },
      });

      await prisma.application.create({
        data: {
          jobId: job2.id,
          studentId: studentRecord.id,
          status: "PENDING",
        },
      });

      const res = await request(app)
        .get(`/api/job/${job2.id}/applyer`)
        .set("Authorization", hrToken);

      expect(res.status).toBe(200);
      expect(Array.isArray(res.body.data)).toBe(true);
      expect(res.body.data.length).toBeGreaterThan(0);
    });
  });

  // ───────────────────────────────
  // POST /api/job/:id/applyer (manage)
  // ───────────────────────────────
  describe("POST /api/job/:id/applyer", () => {
    it("should allow HR to update applicant status", async () => {
      // Get student record ID
      const studentRecord = await prisma.student.findFirst({
        where: { userId: student.id },
      });

      const application = await prisma.application.create({
        data: {
          jobId: job2.id,
          studentId: studentRecord.id,
          status: "PENDING",
        },
      });

      const res = await request(app)
        .post(`/api/job/${job2.id}/applyer`)
        .set("Authorization", hrToken)
        .send({ applicationId: application.id, status: "QUALIFIED" });

      expect(res.status).toBe(200);
      expect(res.body.data.status).toBe("QUALIFIED");
    });
  });
});<|MERGE_RESOLUTION|>--- conflicted
+++ resolved
@@ -261,11 +261,7 @@
         minSalary: 50000,
         maxSalary: 80000,
         application_deadline: new Date(
-<<<<<<< HEAD
-          Date.now() + 60 * 24 * 60 * 60 * 1000
-=======
           Date.now() + 60 * 24 * 60 * 60 * 1000,
->>>>>>> 4c19e49b
         ).toISOString(), // 60 days from now
         phone_number: "+66812345678",
       };
@@ -403,7 +399,6 @@
   // ───────────────────────────────
   describe("POST /api/job/:id", () => {
     it("should allow Student to apply", async () => {
-<<<<<<< HEAD
       const res = await request(app)
         .post(`/api/job/${job2.id}`)
         .set("Authorization", studentToken)
@@ -412,26 +407,6 @@
       expect(res.status).toBe(201);
       expect(res.body.success).toBe(true);
       expect(res.body.data.status).toBe("PENDING");
-    });
-
-    it("should accept storage key resume link", async () => {
-      const res = await request(app)
-        .post(`/api/job/${job2.id}`)
-        .set("Authorization", studentToken)
-        .send({ resumeLink: "resumes/job-applications/sample.pdf" });
-
-      expect(res.status).toBe(201);
-      expect(res.body.success).toBe(true);
-=======
-      const res = await request(app)
-        .post(`/api/job/${job2.id}`)
-        .set("Authorization", studentToken)
-        .send({ resumeLink: "https://example.com/resume.pdf" }); // Correct field name and valid URL
-
-      expect(res.status).toBe(201);
-      expect(res.body.success).toBe(true);
-      expect(res.body.data.status).toBe("PENDING");
->>>>>>> 4c19e49b
     });
 
     it("should reject duplicate application", async () => {
