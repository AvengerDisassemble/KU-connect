--- conflicted
+++ resolved
@@ -15,10 +15,6 @@
 import { CheckCircle2, Eye, EyeOff } from "lucide-react";
 import { toast } from "sonner";
 import { z } from "zod";
-<<<<<<< HEAD
-import { registerEmployer } from "@/services/auth";
-import { phoneSchema } from "./phoneSchema";
-=======
 import { login, registerEmployer } from "@/services/auth";
 import {
   INDUSTRY_OPTIONS_BASE,
@@ -64,7 +60,6 @@
       });
     }
   });
->>>>>>> bd6959f1
 
 const step1Schema = z
   .object({
@@ -129,14 +124,6 @@
 );
 
 const step3Schema = z.object({
-<<<<<<< HEAD
-  contactEmail: z
-    .string()
-    .email("Invalid email address")
-    .max(255)
-    .optional()
-    .or(z.literal("")),
-=======
   phoneNumber: z
     .string()
     .trim()
@@ -144,7 +131,6 @@
       /^[0-9+\-()\s]{8,15}$/,
       "Phone number must be 8-15 characters and contain only numbers, +, -, (), and spaces",
     ),
->>>>>>> bd6959f1
   website: z.string().url("Invalid URL").optional().or(z.literal("")),
 });
 
@@ -159,12 +145,8 @@
   address: string;
   description: string;
   industry: string;
-<<<<<<< HEAD
-  contactEmail: string;
-=======
   companySize: string;
   phoneNumber: string;
->>>>>>> bd6959f1
   website: string;
 }
 
@@ -246,12 +228,8 @@
     address: "",
     description: "",
     industry: "",
-<<<<<<< HEAD
-    contactEmail: "",
-=======
     companySize: "",
     phoneNumber: "",
->>>>>>> bd6959f1
     website: "",
   });
   const [errors, setErrors] = useState<Record<string, string>>({});
@@ -337,14 +315,8 @@
         });
       } else if (step === 3) {
         step3Schema.parse({
-<<<<<<< HEAD
-          contactEmail: formData.contactEmail,
-          website: formData.website,
-          proofFile: formData.proofFile,
-=======
           phoneNumber: formData.phoneNumber,
           website: formData.website,
->>>>>>> bd6959f1
         });
       }
       setErrors({});
@@ -627,45 +599,7 @@
             </div>
 
             <div className="space-y-2">
-<<<<<<< HEAD
-              <Label htmlFor="phoneNumber" className="text-sm sm:text-base">
-                Phone Number
-              </Label>
-              <Input
-                id="phoneNumber"
-                type="tel"
-                placeholder="+66 12 345 6789"
-                value={formData.phoneNumber}
-                onChange={(e) =>
-                  handleInputChange("phoneNumber", e.target.value)
-                }
-                className={`h-11 sm:h-12 ${
-                  errors.phoneNumber ? "border-destructive" : ""
-                }`}
-                aria-invalid={!!errors.phoneNumber}
-                aria-describedby={
-                  errors.phoneNumber ? "phone-number-error" : undefined
-                }
-                required
-              />
-              {errors.phoneNumber && (
-                <p
-                  id="phone-number-error"
-                  className="text-sm text-destructive"
-                  role="alert"
-                >
-                  {errors.phoneNumber}
-                </p>
-              )}
-            </div>
-
-            <div className="space-y-2">
-              <Label htmlFor="password" className="text-sm sm:text-base">
-                Password
-              </Label>
-=======
               <RequiredLabel htmlFor="password">Password</RequiredLabel>
->>>>>>> bd6959f1
               <div className="relative">
                 <Input
                   id="password"
@@ -968,15 +902,6 @@
                   errors.phoneNumber ? "phone-error" : undefined
                 }
               />
-<<<<<<< HEAD
-              {errors.contactEmail && (
-                <p
-                  id="contact-email-error"
-                  className="text-sm text-destructive"
-                  role="alert"
-                >
-                  {errors.contactEmail}
-=======
               {errors.phoneNumber && (
                 <p
                   id="phone-error"
@@ -984,7 +909,6 @@
                   role="alert"
                 >
                   {errors.phoneNumber}
->>>>>>> bd6959f1
                 </p>
               )}
             </div>
