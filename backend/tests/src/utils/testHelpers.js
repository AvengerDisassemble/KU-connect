--- conflicted
+++ resolved
@@ -189,7 +189,7 @@
     await prisma.resume.deleteMany();
 
     // 5. Delete refresh tokens (they depend on users)
-    await prisma.refreshToken.deleteMany();
+    await prisma.refreshToken.deleteMany()
 
     // 6. Delete user notifications (they depend on users)
     await prisma.userNotification.deleteMany()
@@ -215,19 +215,11 @@
       },
     });
 
-<<<<<<< HEAD
     // 11. Delete tags
     await prisma.tag.deleteMany()
 
     // 12. Delete degree types
     await prisma.degreeType.deleteMany()
-=======
-    // 8. Delete tags
-    await prisma.tag.deleteMany();
-
-    // 9. Delete degree types
-    await prisma.degreeType.deleteMany();
->>>>>>> bd6959f1
 
     if (logSuccess) {
       console.log("Complete database cleanup completed successfully");
