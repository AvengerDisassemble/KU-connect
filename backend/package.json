--- conflicted
+++ resolved
@@ -14,26 +14,20 @@
     "start": "node server.js"
   },
   "dependencies": {
-    "@prisma/client": "^6.15.0",
+    "@prisma/client": "^6.16.3",
     "chai": "^6.0.1",
     "cors": "^2.8.5",
     "express": "^5.1.0",
-<<<<<<< HEAD
     "express-validator": "^7.2.1",
-=======
     "fs-extra": "^11.3.2",
->>>>>>> ef76536c
     "install": "^0.13.0",
     "joi": "^18.0.1",
     "morgan": "^1.10.1",
     "npm": "^11.6.0",
-    "prisma": "^6.15.0",
     "supertest": "^7.1.4"
-<<<<<<< HEAD
-=======
   },
   "devDependencies": {
-    "jest": "^30.1.3"
->>>>>>> ef76536c
+    "jest": "^30.1.3",
+    "prisma": "^6.16.3"
   }
 }