import * as React from "react";
import { cn } from "@/lib/utils";
<<<<<<< HEAD

const badgeVariants = cva(
  "inline-flex items-center rounded-md border px-2.5 py-0.5 text-xs font-semibold transition-colors focus:outline-none focus:ring-2 focus:ring-ring focus:ring-offset-2",
  {
    variants: {
      variant: {
        default:
          "border-transparent bg-primary text-primary-foreground shadow hover:bg-primary/80",
        secondary:
          "border-transparent bg-secondary text-secondary-foreground hover:bg-secondary/80",
        destructive:
          "border-transparent bg-destructive text-destructive-foreground shadow hover:bg-destructive/80",
        outline: "text-foreground",

        open: "border-transparent bg-accent text-white hover:bg-accent/90",
        closed:
          "border-transparent bg-destructive text-white hover:bg-destructive/90",
      },
    },
    defaultVariants: { variant: "default" },
  }
);
=======
import {
  badgeVariants,
  type BadgeVariantProps,
} from "@/components/ui/badge-variants";
>>>>>>> bd6959f1

export interface BadgeProps
  extends React.HTMLAttributes<HTMLDivElement>,
    BadgeVariantProps {}

function Badge({ className, variant, ...props }: BadgeProps) {
  return (
    <div className={cn(badgeVariants({ variant }), className)} {...props} />
  );
}

export { Badge };<|MERGE_RESOLUTION|>--- conflicted
+++ resolved
@@ -1,6 +1,5 @@
 import * as React from "react";
 import { cn } from "@/lib/utils";
-<<<<<<< HEAD
 
 const badgeVariants = cva(
   "inline-flex items-center rounded-md border px-2.5 py-0.5 text-xs font-semibold transition-colors focus:outline-none focus:ring-2 focus:ring-ring focus:ring-offset-2",
@@ -23,12 +22,6 @@
     defaultVariants: { variant: "default" },
   }
 );
-=======
-import {
-  badgeVariants,
-  type BadgeVariantProps,
-} from "@/components/ui/badge-variants";
->>>>>>> bd6959f1
 
 export interface BadgeProps
   extends React.HTMLAttributes<HTMLDivElement>,
