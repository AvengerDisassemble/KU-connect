--- conflicted
+++ resolved
@@ -34,14 +34,9 @@
       surname: "Administrator",
       username: "admin",
       password: password,
-<<<<<<< HEAD
-      email: "admin@kuconnect.local",
-      role: "ADMIN",
-=======
       email: 'admin@kuconnect.local',
       role: 'ADMIN',
       status: 'APPROVED',
->>>>>>> b5376ea4
       verified: true,
       admin: { create: {} },
     },
@@ -59,14 +54,9 @@
       surname: "Recruiter",
       username: "hr1",
       password: password,
-<<<<<<< HEAD
-      email: "hr1@company.com",
-      role: "EMPLOYER",
-=======
       email: 'hr1@company.com',
       role: 'EMPLOYER',
       status: 'APPROVED',
->>>>>>> b5376ea4
       verified: true,
       hr: {
         create: {
@@ -104,30 +94,22 @@
       surname: "Example",
       username: "student1",
       password: password,
-<<<<<<< HEAD
-      email: "student1@ku.ac.th",
-      role: "STUDENT",
-=======
       email: 'student1@ku.ac.th',
       role: 'STUDENT',
       status: 'APPROVED',
->>>>>>> b5376ea4
       verified: true,
       student: {
         create: {
           degreeTypeId: bachelor.id,
           address: "Kasetsart University, Bangkok",
           gpa: 3.25,
-          expectedGraduationYear: 2026,
-        },
-      },
-    },
-  });
-  console.log(`🎓 Student created: ${studentUser.email}`);
-
-<<<<<<< HEAD
-  console.log("\n✅ All seed data created successfully.");
-=======
+          expectedGraduationYear: 2026
+        }
+      }
+    }
+  })
+  console.log(`🎓 Student created: ${studentUser.email}`)
+
   // ----------------------------------------------------------
   // 5️⃣ Seed Additional HR Users for Job Variety
   // ----------------------------------------------------------
@@ -617,8 +599,7 @@
 
   console.log(`💼 ${jobCount} jobs created successfully`)
 
-  console.log('\n✅ All seed data created successfully.')
->>>>>>> b5376ea4
+  console.log("\n✅ All seed data created successfully.");
 }
 
 main()
