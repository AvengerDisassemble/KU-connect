{
  "name": "ku-connect-backend",
  "version": "1.0.0",
  "description": "",
  "license": "ISC",
  "author": "Avengers Disassemble",
  "type": "commonjs",
  "main": "server.js",
  "directories": {
    "test": "tests"
  },
  "scripts": {
    "test": "jest --runInBand",
    "start": "node server.js"
  },
  "dependencies": {
    "@prisma/client": "^6.16.3",
    "bcrypt": "^6.0.0",
    "chai": "^6.0.1",
    "cookie-parser": "^1.4.7",
    "cors": "^2.8.5",
    "express": "^5.1.0",
    "express-rate-limit": "^8.1.0",
    "fs-extra": "^11.3.2",
    "install": "^0.13.0",
    "joi": "^18.0.1",
    "jsonwebtoken": "^9.0.2",
    "morgan": "^1.10.1",
<<<<<<< HEAD
    "npm": "^11.6.0",
    "passport": "^0.7.0",
    "passport-google-oauth20": "^2.0.0",
    "supertest": "^7.1.4"
=======
    "npm": "^11.6.0"
>>>>>>> db03fa52
  },
  "devDependencies": {
    "jest": "^30.2.0",
    "prisma": "^6.16.3",
    "supertest": "^7.1.4"
  },
  "prisma": {
    "seed": "node prisma/seed.js"
  }
}<|MERGE_RESOLUTION|>--- conflicted
+++ resolved
@@ -26,14 +26,9 @@
     "joi": "^18.0.1",
     "jsonwebtoken": "^9.0.2",
     "morgan": "^1.10.1",
-<<<<<<< HEAD
     "npm": "^11.6.0",
     "passport": "^0.7.0",
-    "passport-google-oauth20": "^2.0.0",
-    "supertest": "^7.1.4"
-=======
-    "npm": "^11.6.0"
->>>>>>> db03fa52
+    "passport-google-oauth20": "^2.0.0"
   },
   "devDependencies": {
     "jest": "^30.2.0",
