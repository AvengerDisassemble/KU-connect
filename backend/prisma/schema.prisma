--- conflicted
+++ resolved
@@ -306,7 +306,9 @@
   link         String
   student      Student       @relation(fields: [studentId], references: [id], onDelete: Cascade)
   applications Application[]
-<<<<<<< HEAD
+  jobId        String
+  job          Job           @relation(fields: [jobId], references: [id], onDelete: Cascade)
+  source       ResumeSource  @default(UPLOADED)
 }
 
 // ------------------------------
@@ -335,9 +337,4 @@
   createdAt      DateTime     @default(now())
   announcement   Announcement @relation(fields: [announcementId], references: [id], onDelete: Cascade)
   user           User         @relation(fields: [userId], references: [id], onDelete: Cascade)
-=======
-  jobId        String
-  job          Job           @relation(fields: [jobId], references: [id], onDelete: Cascade)
-  source       ResumeSource  @default(UPLOADED)
->>>>>>> ff198f36
 }