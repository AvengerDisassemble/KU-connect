--- conflicted
+++ resolved
@@ -266,11 +266,7 @@
     typeof role === "string" ? role.toUpperCase() : undefined;
   switch (normalizedRole) {
     case "STUDENT":
-<<<<<<< HEAD
-      return "/student";
-=======
       return "/student/browse-jobs";
->>>>>>> b353ad4b
     case "EMPLOYER":
       return userId ? `/employer/profile/${userId}` : "/employer";
     case "ADMIN":
