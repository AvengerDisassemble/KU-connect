@import "tailwindcss";
@plugin "tailwindcss-animate";

@custom-variant dark (&:is(.dark *));

@theme inline {
  --radius-sm: calc(var(--radius) - 4px);
  --radius-md: calc(var(--radius) - 2px);
  --radius-lg: var(--radius);
  --radius-xl: calc(var(--radius) + 4px);
  --color-background: var(--background);
  --color-foreground: var(--foreground);
  --color-card: var(--card);
  --color-card-foreground: var(--card-foreground);
  --color-popover: var(--popover);
  --color-popover-foreground: var(--popover-foreground);
  --color-primary: var(--primary);
  --color-primary-foreground: var(--primary-foreground);
  --color-secondary: var(--secondary);
  --color-secondary-foreground: var(--secondary-foreground);
  --color-muted: var(--muted);
  --color-muted-foreground: var(--muted-foreground);
  --color-accent: var(--accent);
  --color-accent-foreground: var(--accent-foreground);
  --color-destructive: var(--destructive);
  --color-border: var(--border);
  --color-input: var(--input);
  --color-ring: var(--ring);
  --color-chart-1: var(--chart-1);
  --color-chart-2: var(--chart-2);
  --color-chart-3: var(--chart-3);
  --color-chart-4: var(--chart-4);
  --color-chart-5: var(--chart-5);
  --color-sidebar: var(--sidebar);
  --color-sidebar-foreground: var(--sidebar-foreground);
  --color-sidebar-primary: var(--sidebar-primary);
  --color-sidebar-primary-foreground: var(--sidebar-primary-foreground);
  --color-sidebar-accent: var(--sidebar-accent);
  --color-sidebar-accent-foreground: var(--sidebar-accent-foreground);
  --color-sidebar-border: var(--sidebar-border);
  --color-sidebar-ring: var(--sidebar-ring);

  --color-brand-teal: var(--brand-teal);
<<<<<<< HEAD
  --color-brand-teal-dark: var(--brand-teal-dark);
  --color-brand-lime: var(--brand-lime);
  --color-brand-lime-dark: var(--brand-lime-dark);
=======
  --color-brand-lime: var(--brand-lime);
>>>>>>> db03fa52
  --color-bg-1: var(--neutral-bg-1);
  --color-bg-2: var(--neutral-bg-2);
  --color-text-primary: var(--neutral-text-primary);
  --color-text-secondary: var(--neutral-text-secondary);
}

:root {
  --radius: 0.625rem;
  --background: oklch(1 0 0);
  --foreground: oklch(0.145 0 0);
  --card: oklch(1 0 0);
  --card-foreground: oklch(0.145 0 0);
  --popover: oklch(1 0 0);
  --popover-foreground: oklch(0.145 0 0);
  --primary: oklch(0.205 0 0);
  --primary-foreground: oklch(0.985 0 0);
  --secondary: oklch(0.97 0 0);
  --secondary-foreground: oklch(0.205 0 0);
  --muted: oklch(0.97 0 0);
  --muted-foreground: oklch(0.556 0 0);
  --accent: oklch(0.97 0 0);
  --accent-foreground: oklch(0.205 0 0);
  --destructive: oklch(0.577 0.245 27.325);
  --border: oklch(0.922 0 0);
  --input: oklch(0.922 0 0);
  --ring: oklch(0.708 0 0);
  --chart-1: oklch(0.646 0.222 41.116);
  --chart-2: oklch(0.6 0.118 184.704);
  --chart-3: oklch(0.398 0.07 227.392);
  --chart-4: oklch(0.828 0.189 84.429);
  --chart-5: oklch(0.769 0.188 70.08);
  --sidebar: oklch(0.985 0 0);
  --sidebar-foreground: oklch(0.145 0 0);
  --sidebar-primary: oklch(0.205 0 0);
  --sidebar-primary-foreground: oklch(0.985 0 0);
  --sidebar-accent: oklch(0.97 0 0);
  --sidebar-accent-foreground: oklch(0.205 0 0);
  --sidebar-border: oklch(0.922 0 0);
  --sidebar-ring: oklch(0.708 0 0);

  --brand-teal: #006664;              /* Teal Green */
<<<<<<< HEAD
  --brand-teal-dark: #004e4d;         /* Darker Teal for hover */
  --brand-lime: #B2BB1E;              /* Lime Green */
  --brand-lime-dark: #899005;         /* Darker Lime for hover */
=======
  --brand-lime: #B2BB1E;              /* Lime Green */
>>>>>>> db03fa52
  --neutral-bg-1: #F7F8F9;            /* Background 1 */
  --neutral-bg-2: #FFFFFF;            /* Background 2 */
  --neutral-text-primary: #111827;    /* Text Primary */
  --neutral-text-secondary: #6B7280;  /* Text Secondary */
}

.dark {
  --background: oklch(0.145 0 0);
  --foreground: oklch(0.985 0 0);
  --card: oklch(0.205 0 0);
  --card-foreground: oklch(0.985 0 0);
  --popover: oklch(0.205 0 0);
  --popover-foreground: oklch(0.985 0 0);
  --primary: oklch(0.922 0 0);
  --primary-foreground: oklch(0.205 0 0);
  --secondary: oklch(0.269 0 0);
  --secondary-foreground: oklch(0.985 0 0);
  --muted: oklch(0.269 0 0);
  --muted-foreground: oklch(0.708 0 0);
  --accent: oklch(0.269 0 0);
  --accent-foreground: oklch(0.985 0 0);
  --destructive: oklch(0.704 0.191 22.216);
  --border: oklch(1 0 0 / 10%);
  --input: oklch(1 0 0 / 15%);
  --ring: oklch(0.556 0 0);
  --chart-1: oklch(0.488 0.243 264.376);
  --chart-2: oklch(0.696 0.17 162.48);
  --chart-3: oklch(0.769 0.188 70.08);
  --chart-4: oklch(0.627 0.265 303.9);
  --chart-5: oklch(0.645 0.246 16.439);
  --sidebar: oklch(0.205 0 0);
  --sidebar-foreground: oklch(0.985 0 0);
  --sidebar-primary: oklch(0.488 0.243 264.376);
  --sidebar-primary-foreground: oklch(0.985 0 0);
  --sidebar-accent: oklch(0.269 0 0);
  --sidebar-accent-foreground: oklch(0.985 0 0);
  --sidebar-border: oklch(1 0 0 / 10%);
  --sidebar-ring: oklch(0.556 0 0);
}

@layer base {
  * {
    @apply border-border outline-ring/50;
  }
  body {
    @apply bg-background text-foreground;
  }
}<|MERGE_RESOLUTION|>--- conflicted
+++ resolved
@@ -41,13 +41,7 @@
   --color-sidebar-ring: var(--sidebar-ring);
 
   --color-brand-teal: var(--brand-teal);
-<<<<<<< HEAD
-  --color-brand-teal-dark: var(--brand-teal-dark);
   --color-brand-lime: var(--brand-lime);
-  --color-brand-lime-dark: var(--brand-lime-dark);
-=======
-  --color-brand-lime: var(--brand-lime);
->>>>>>> db03fa52
   --color-bg-1: var(--neutral-bg-1);
   --color-bg-2: var(--neutral-bg-2);
   --color-text-primary: var(--neutral-text-primary);
@@ -89,13 +83,7 @@
   --sidebar-ring: oklch(0.708 0 0);
 
   --brand-teal: #006664;              /* Teal Green */
-<<<<<<< HEAD
-  --brand-teal-dark: #004e4d;         /* Darker Teal for hover */
   --brand-lime: #B2BB1E;              /* Lime Green */
-  --brand-lime-dark: #899005;         /* Darker Lime for hover */
-=======
-  --brand-lime: #B2BB1E;              /* Lime Green */
->>>>>>> db03fa52
   --neutral-bg-1: #F7F8F9;            /* Background 1 */
   --neutral-bg-2: #FFFFFF;            /* Background 2 */
   --neutral-text-primary: #111827;    /* Text Primary */
