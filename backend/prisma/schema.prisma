// ===============================
//  Prisma Schema for KU Connect
//  (Job Posting Feature Updated)
// ===============================

generator client {
  provider = "prisma-client-js"
  output   = "../src/generated/prisma"
}

// Test SQLite datasource for local/test usage
// Use SQLite for test/dev
datasource test_db {
  provider = "sqlite"
  url      = env("TEST_DATABASE_URL")
}

// Uncomment for production PostgreSQL
// datasource db {
//   provider = "postgresql"
//   url      = env("DATABASE_URL")
// }

// ------------------------------
//  ENUMS
// ------------------------------

enum Role {
  STUDENT
  PROFESSOR
  EMPLOYER
  ADMIN
}

enum Industry {
  IT_HARDWARE_AND_DEVICES
  IT_SOFTWARE
  IT_SERVICES
  NETWORK_SERVICES
  EMERGING_TECH
  E_COMMERCE
  OTHER
}

enum CompanySize {
  ONE_TO_TEN
  ELEVEN_TO_FIFTY
  FIFTY_ONE_TO_TWO_HUNDRED
  TWO_HUNDRED_PLUS
}

enum ResumeSource {
  PROFILE
  UPLOADED
}

enum ApplicationStatus {
  PENDING
  QUALIFIED
  REJECTED
}

enum UserStatus {
  PENDING
  APPROVED
  REJECTED
  SUSPENDED
}

enum AnnouncementAudience {
  ALL
  STUDENTS
  EMPLOYERS
  PROFESSORS
  ADMINS
}

enum NotificationPriority {
  LOW
  MEDIUM
  HIGH
}

// ------------------------------
//  MODELS
// ------------------------------

model User {
  id                      String             @id @default(cuid())
  name                    String
  surname                 String
  password                String?
  email                   String             @unique
  username                String?            @unique
  role                    Role
  status                  UserStatus         @default(PENDING)
  verified                Boolean            @default(false)
  avatarKey               String?            // Storage key for user avatar image
  phoneNumber             String?
  createdAt               DateTime           @default(now())
  updatedAt               DateTime           @updatedAt
  professor               Professor?
  admin                   Admin?
  student                 Student?
  hr                      HR?
  refreshTokens           RefreshToken[]
  accounts                Account[]
  reports                 JobReport[]
  announcements           Announcement[]
  notifications           Notification[]
  sentNotifications       UserNotification[] @relation("NotificationSender")
  receivedNotifications   UserNotification[] @relation("NotificationRecipient")
  // Back-relation to saved jobs — allows querying what this user saved
  savedJobs     SavedJob[]
}

model RefreshToken {
  id        String   @id @default(cuid())
  userId    String
  token     String   @unique
  createdAt DateTime @default(now())
  expiresAt DateTime
  user      User     @relation(fields: [userId], references: [id], onDelete: Cascade)
}

model Account {
  id                String   @id @default(cuid())
  userId            String
  type              String
  provider          String
  providerAccountId String
  refresh_token     String?
  access_token      String?
  expires_at        Int?
  token_type        String?
  scope             String?
  id_token          String?
  session_state     String?
  createdAt         DateTime @default(now())
  updatedAt         DateTime @updatedAt
  user              User     @relation(fields: [userId], references: [id], onDelete: Cascade)

  @@unique([provider, providerAccountId])
}

model Professor {
  id             String   @id @default(cuid())
  userId         String   @unique
  department     String
  phoneNumber    String?  // Optional phone number
  officeLocation String?  // Optional office location
  title          String?  // Optional academic title (Assistant Professor, Associate Professor, etc.)
  user           User     @relation(fields: [userId], references: [id])
  createdAt      DateTime @default(now())
  updatedAt      DateTime @updatedAt
}

model Admin {
  id     String @id @default(cuid())
  userId String @unique
  user   User   @relation(fields: [userId], references: [id])
}

model Student {
  id                     String             @id @default(cuid())
  userId                 String             @unique
  user                   User               @relation(fields: [userId], references: [id])
  degreeType             DegreeType         @relation(fields: [degreeTypeId], references: [id])
  degreeTypeId           String
  address                String
  gpa                    Float?
  expectedGraduationYear Int?
  resumeKey              String?
  transcriptKey          String?
  verificationDocKey     String?
  interests              StudentInterest[]
  resumes                Resume[]
  applications           Application[]
  preference             StudentPreference?
  createdAt              DateTime           @default(now())
  updatedAt              DateTime           @updatedAt
}

model HR {
  id          String      @id @default(cuid())
  userId      String      @unique
  companyName String
  description String?
  address     String
  industry    Industry    @default(OTHER)
  companySize CompanySize @default(ONE_TO_TEN)
  website     String?
  verificationDocKey String?
  phoneNumber String
  user        User        @relation(fields: [userId], references: [id])
  jobs        Job[]
  createdAt   DateTime    @default(now())
  updatedAt   DateTime    @updatedAt
}

model DegreeType {
  id       String    @id @default(cuid())
  name     String    @unique
  students Student[]
}

// ------------------------------
//  JOB FEATURE MODELS
// ------------------------------

model Job {
  id                        String            @id @default(cuid())
  hrId                      String
  hr                        HR                @relation(fields: [hrId], references: [id])
  title                     String
  companyName               String
  description               String
  location                  String
  jobType                   String // internship, part-time, full-time, contract
  workArrangement           String // on-site, remote, hybrid
  duration                  String // e.g. 6-month, 1-year
  minSalary                 Int
  maxSalary                 Int
  application_deadline      DateTime
  email                     String?
  phone_number              String
  other_contact_information String?
  interests                 StudentInterest[]
  requirements              Requirement[]
  qualifications            Qualification[]
  responsibilities          Responsibility[]
  benefits                  Benefit[]
  tags                      Tag[]             @relation("JobTags")
  applications              Application[]
  resumes                   Resume[]
  reports                   JobReport[]
  createdAt                 DateTime          @default(now())
  updatedAt                 DateTime          @updatedAt
  // Back-relation: which users saved this job
  savedBy                   SavedJob[]
}

model Tag {
  id   String @id @default(cuid())
  name String @unique
  jobs Job[]  @relation("JobTags")
}

model Requirement {
  id    String @id @default(cuid())
  jobId String
  text  String
  job   Job    @relation(fields: [jobId], references: [id], onDelete: Cascade)
}

model Qualification {
  id    String @id @default(cuid())
  jobId String
  text  String
  job   Job    @relation(fields: [jobId], references: [id], onDelete: Cascade)
}

model Responsibility {
  id    String @id @default(cuid())
  jobId String
  text  String
  job   Job    @relation(fields: [jobId], references: [id], onDelete: Cascade)
}

model Benefit {
  id    String @id @default(cuid())
  jobId String
  text  String
  job   Job    @relation(fields: [jobId], references: [id], onDelete: Cascade)
}

// ------------------------------
//  SAVED JOBS JOIN MODEL
// ------------------------------

model SavedJob {
  userId    String
  jobId     String
  createdAt DateTime @default(now())

  user User @relation(fields: [userId], references: [id], onDelete: Cascade)
  job  Job  @relation(fields: [jobId], references: [id], onDelete: Cascade)

  @@id([userId, jobId])
  @@index([userId])
  @@index([jobId])
}

// ------------------------------
//  APPLICATION & SUPPORT MODELS
// ------------------------------

model Application {
  id        String            @id @default(cuid())
  jobId     String
  studentId String
  resumeId  String?
  status    ApplicationStatus @default(PENDING)
  createdAt DateTime          @default(now())
  updatedAt DateTime          @updatedAt

  job     Job     @relation(fields: [jobId], references: [id], onDelete: Cascade)
  student Student @relation(fields: [studentId], references: [id], onDelete: Cascade)
  resume  Resume? @relation(fields: [resumeId], references: [id])

  @@unique([jobId, studentId])
}

model JobReport {
  id        String   @id @default(cuid())
  jobId     String
  userId    String
  reason    String
  createdAt DateTime @default(now())

  job  Job  @relation(fields: [jobId], references: [id], onDelete: Cascade)
  user User @relation(fields: [userId], references: [id], onDelete: Cascade)
}

model StudentInterest {
  id        String  @id @default(cuid())
  studentId String
  jobId     String
  student   Student @relation(fields: [studentId], references: [id], onDelete: Cascade)
  job       Job     @relation(fields: [jobId], references: [id], onDelete: Cascade)
}
model Resume {
  @@unique([studentId, jobId])
  id           String        @id @default(cuid())
  studentId    String
  link         String
  student      Student       @relation(fields: [studentId], references: [id], onDelete: Cascade)
  applications Application[]
  jobId        String
  job          Job           @relation(fields: [jobId], references: [id], onDelete: Cascade)
  source       ResumeSource  @default(UPLOADED)
}

// ------------------------------
//  ANNOUNCEMENT & NOTIFICATION MODELS
// ------------------------------

model Announcement {
  id            String               @id @default(cuid())
  title         String
  content       String
  audience      AnnouncementAudience
  priority      NotificationPriority @default(MEDIUM)
  isActive      Boolean              @default(true)
  createdBy     String
  creator       User                 @relation(fields: [createdBy], references: [id])
  createdAt     DateTime             @default(now())
  expiresAt     DateTime?
  notifications Notification[]
}

model Notification {
  id             String       @id @default(cuid())
  announcementId String
  userId         String
  isRead         Boolean      @default(false)
  createdAt      DateTime     @default(now())
  announcement   Announcement @relation(fields: [announcementId], references: [id], onDelete: Cascade)
  user           User         @relation(fields: [userId], references: [id], onDelete: Cascade)
}

<<<<<<< HEAD
model StudentPreference {
  id              String    @id @default(cuid())
  studentId       String    @unique
  desiredLocation String?
  minSalary       Int?
  industry        Industry? // preferred company industry
  jobType         String?   // internship, part-time, full-time, contract
  remoteWork      String?   // on-site, remote, hybrid
  createdAt       DateTime  @default(now())
  updatedAt       DateTime  @updatedAt
  student         Student   @relation(fields: [studentId], references: [id], onDelete: Cascade)
=======
// ------------------------------
//  USER-TO-USER NOTIFICATION MODEL
// ------------------------------

model UserNotification {
  id            String   @id @default(cuid())
  recipientId   String
  senderId      String?
  type          String   // e.g. 'EMPLOYER_APPLICATION', 'APPLICATION_STATUS'
  title         String
  message       String
  read          Boolean  @default(false)
  createdAt     DateTime @default(now())
  // Optional linking for future deep queries
  jobId         String?
  applicationId String?

  recipient User  @relation("NotificationRecipient", fields: [recipientId], references: [id], onDelete: Cascade)
  sender    User? @relation("NotificationSender", fields: [senderId], references: [id], onDelete: SetNull)

  @@index([recipientId, createdAt])
  @@index([recipientId, read])
>>>>>>> ca2aa699
}<|MERGE_RESOLUTION|>--- conflicted
+++ resolved
@@ -369,19 +369,6 @@
   user           User         @relation(fields: [userId], references: [id], onDelete: Cascade)
 }
 
-<<<<<<< HEAD
-model StudentPreference {
-  id              String    @id @default(cuid())
-  studentId       String    @unique
-  desiredLocation String?
-  minSalary       Int?
-  industry        Industry? // preferred company industry
-  jobType         String?   // internship, part-time, full-time, contract
-  remoteWork      String?   // on-site, remote, hybrid
-  createdAt       DateTime  @default(now())
-  updatedAt       DateTime  @updatedAt
-  student         Student   @relation(fields: [studentId], references: [id], onDelete: Cascade)
-=======
 // ------------------------------
 //  USER-TO-USER NOTIFICATION MODEL
 // ------------------------------
@@ -404,5 +391,17 @@
 
   @@index([recipientId, createdAt])
   @@index([recipientId, read])
->>>>>>> ca2aa699
+}
+
+model StudentPreference {
+  id              String    @id @default(cuid())
+  studentId       String    @unique
+  desiredLocation String?
+  minSalary       Int?
+  industry        Industry? // preferred company industry
+  jobType         String?   // internship, part-time, full-time, contract
+  remoteWork      String?   // on-site, remote, hybrid
+  createdAt       DateTime  @default(now())
+  updatedAt       DateTime  @updatedAt
+  student         Student   @relation(fields: [studentId], references: [id], onDelete: Cascade)
 }