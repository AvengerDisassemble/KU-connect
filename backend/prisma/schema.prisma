// ===============================
//  Prisma Schema for KU Connect
//  (Job Posting Feature Updated)
// ===============================

generator client {
  provider = "prisma-client-js"
  output   = "../src/generated/prisma"
}

// Use SQLite for test/dev
datasource test_db {
  provider = "sqlite"
  url      = env("TEST_DATABASE_URL")
}

// Uncomment for production PostgreSQL
// datasource db {
//   provider = "postgresql"
//   url      = env("DATABASE_URL")
// }

<<<<<<< HEAD
// ------------------------------
//  ENUMS
// ------------------------------
=======
enum Role {
  STUDENT
  PROFESSOR
  EMPLOYER
  ADMIN
}
>>>>>>> 895fdd8d

enum Industry {
  IT_HARDWARE_AND_DEVICES
  IT_SOFTWARE
  IT_SERVICES
  NETWORK_SERVICES
  EMERGING_TECH
  E_COMMERCE
  OTHER
}

enum CompanySize {
  ONE_TO_TEN
  ELEVEN_TO_FIFTY
  FIFTY_ONE_TO_TWO_HUNDRED
  TWO_HUNDRED_PLUS
}

enum ApplicationStatus {
  PENDING
  QUALIFIED
  REJECTED
}

// ------------------------------
//  MODELS
// ------------------------------

model User {
<<<<<<< HEAD
  id          Int         @id @default(autoincrement())
  name        String
  surname     String
  username    String      @unique
  password    String
  email       String      @unique
  phoneNumber String?     @unique
  verified    Boolean     @default(false)
  professor   Professor?
  admin       Admin?
  student     Student?
  hr          HR?
  createdAt   DateTime    @default(now())
  updatedAt   DateTime    @updatedAt
  reports     JobReport[]
=======
  id           String         @id @default(cuid())
  name         String
  surname      String
  password     String
  email        String         @unique
  username     String?        @unique
  role         Role
  verified     Boolean        @default(false)
  createdAt    DateTime       @default(now())
  updatedAt    DateTime       @updatedAt
  professor    Professor?
  admin        Admin?
  student      Student?
  hr           HR?
  refreshTokens RefreshToken[]
}

model RefreshToken {
  id        String   @id @default(cuid())
  userId    String
  token     String   @unique
  createdAt DateTime @default(now())
  expiresAt DateTime
  user      User     @relation(fields: [userId], references: [id], onDelete: Cascade)
>>>>>>> 895fdd8d
}

model Professor {
  id         Int    @id @default(autoincrement())
  userId     String @unique
  department String
  user       User   @relation(fields: [userId], references: [id])
}

model Admin {
  id     Int    @id @default(autoincrement())
  userId String @unique
  user   User   @relation(fields: [userId], references: [id])
}

model Student {
  id                     Int               @id @default(autoincrement())
  userId                 String            @unique
  user                   User              @relation(fields: [userId], references: [id])
  degreeType             DegreeType        @relation(fields: [degreeTypeId], references: [id])
  degreeTypeId           Int
  address                String
<<<<<<< HEAD
  gpa                    Float?
  expectedGraduationYear Int?
  user                   User              @relation(fields: [userId], references: [id])
=======
  gpa                    Float?          
  expectedGraduationYear Int?             
>>>>>>> 895fdd8d
  interests              StudentInterest[]
  resumes                Resume[]
  applications           Application[]
  createdAt              DateTime          @default(now())
  updatedAt              DateTime          @updatedAt
}

model HR {
  id          Int         @id @default(autoincrement())
  userId      String      @unique
  companyName String
  description String
  address     String
  industry    Industry    @default(OTHER)
  companySize CompanySize @default(ONE_TO_TEN)
  website     String?
  user        User        @relation(fields: [userId], references: [id])
  jobs        Job[]
  createdAt   DateTime    @default(now())
  updatedAt   DateTime    @updatedAt
}

model DegreeType {
  id       Int       @id @default(autoincrement())
  name     String    @unique
  students Student[]
}

// ------------------------------
//  JOB FEATURE MODELS
// ------------------------------

model Job {
  id                        Int               @id @default(autoincrement())
  hrId                      Int
  hr                        HR                @relation(fields: [hrId], references: [id])
  title                     String
  companyName               String
  description               String
  location                  String
  jobType                   String // internship, part-time, full-time, contract
  workArrangement           String // on-site, remote, hybrid
  duration                  String // e.g. 6-month, 1-year
  minSalary                 Int
  maxSalary                 Int
  application_deadline      DateTime
  email                     String?
  phone_number              String
  other_contact_information String?
  interests                 StudentInterest[]
  requirements              Requirement[]
  qualifications            Qualification[]
  responsibilities          Responsibility[]
  benefits                  Benefit[]
  tags                      Tag[]             @relation("JobTags")
  applications              Application[]
  reports                   JobReport[]
  createdAt                 DateTime          @default(now())
  updatedAt                 DateTime          @updatedAt
}

model Tag {
  id   Int    @id @default(autoincrement())
  name String @unique
  jobs Job[]  @relation("JobTags")
}

model Requirement {
  id    Int    @id @default(autoincrement())
  jobId Int
  text  String
  job   Job    @relation(fields: [jobId], references: [id], onDelete: Cascade)
}

model Qualification {
  id    Int    @id @default(autoincrement())
  jobId Int
  text  String
  job   Job    @relation(fields: [jobId], references: [id], onDelete: Cascade)
}

model Responsibility {
  id    Int    @id @default(autoincrement())
  jobId Int
  text  String
  job   Job    @relation(fields: [jobId], references: [id], onDelete: Cascade)
}

model Benefit {
  id    Int    @id @default(autoincrement())
  jobId Int
  text  String
  job   Job    @relation(fields: [jobId], references: [id], onDelete: Cascade)
}

// ------------------------------
//  APPLICATION & SUPPORT MODELS
// ------------------------------

model Application {
  id        Int               @id @default(autoincrement())
  jobId     Int
  studentId Int
  resumeId  Int?
  status    ApplicationStatus @default(PENDING)
  createdAt DateTime          @default(now())
  updatedAt DateTime          @updatedAt

  job     Job     @relation(fields: [jobId], references: [id], onDelete: Cascade)
  student Student @relation(fields: [studentId], references: [id], onDelete: Cascade)
  resume  Resume? @relation(fields: [resumeId], references: [id])

  @@unique([jobId, studentId])
}

model JobReport {
  id        Int      @id @default(autoincrement())
  jobId     Int
  userId    Int
  reason    String
  createdAt DateTime @default(now())

  job  Job  @relation(fields: [jobId], references: [id], onDelete: Cascade)
  user User @relation(fields: [userId], references: [id], onDelete: Cascade)
}

model StudentInterest {
  id        Int     @id @default(autoincrement())
  studentId Int
  jobId     Int
  student   Student @relation(fields: [studentId], references: [id], onDelete: Cascade)
  job       Job     @relation(fields: [jobId], references: [id], onDelete: Cascade)
}

model Resume {
  id           Int           @id @default(autoincrement())
  studentId    Int
  link         String
  student      Student       @relation(fields: [studentId], references: [id], onDelete: Cascade)
  applications Application[]
}<|MERGE_RESOLUTION|>--- conflicted
+++ resolved
@@ -20,18 +20,16 @@
 //   url      = env("DATABASE_URL")
 // }
 
-<<<<<<< HEAD
 // ------------------------------
 //  ENUMS
 // ------------------------------
-=======
+
 enum Role {
   STUDENT
   PROFESSOR
   EMPLOYER
   ADMIN
 }
->>>>>>> 895fdd8d
 
 enum Industry {
   IT_HARDWARE_AND_DEVICES
@@ -61,23 +59,6 @@
 // ------------------------------
 
 model User {
-<<<<<<< HEAD
-  id          Int         @id @default(autoincrement())
-  name        String
-  surname     String
-  username    String      @unique
-  password    String
-  email       String      @unique
-  phoneNumber String?     @unique
-  verified    Boolean     @default(false)
-  professor   Professor?
-  admin       Admin?
-  student     Student?
-  hr          HR?
-  createdAt   DateTime    @default(now())
-  updatedAt   DateTime    @updatedAt
-  reports     JobReport[]
-=======
   id           String         @id @default(cuid())
   name         String
   surname      String
@@ -93,6 +74,7 @@
   student      Student?
   hr           HR?
   refreshTokens RefreshToken[]
+  reports      JobReport[]
 }
 
 model RefreshToken {
@@ -102,7 +84,6 @@
   createdAt DateTime @default(now())
   expiresAt DateTime
   user      User     @relation(fields: [userId], references: [id], onDelete: Cascade)
->>>>>>> 895fdd8d
 }
 
 model Professor {
@@ -125,14 +106,9 @@
   degreeType             DegreeType        @relation(fields: [degreeTypeId], references: [id])
   degreeTypeId           Int
   address                String
-<<<<<<< HEAD
   gpa                    Float?
   expectedGraduationYear Int?
   user                   User              @relation(fields: [userId], references: [id])
-=======
-  gpa                    Float?          
-  expectedGraduationYear Int?             
->>>>>>> 895fdd8d
   interests              StudentInterest[]
   resumes                Resume[]
   applications           Application[]
