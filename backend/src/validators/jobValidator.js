--- conflicted
+++ resolved
@@ -79,11 +79,7 @@
     "internship",
     "part-time",
     "full-time",
-<<<<<<< HEAD
-    "contract"
-=======
     "contract",
->>>>>>> 4c19e49b
   ),
   workArrangement: Joi.string().valid("on-site", "remote", "hybrid"),
   duration: Joi.string().trim().min(1).max(100),
@@ -125,13 +121,9 @@
       return helpers.error("any.invalid");
     }, "resume link validation")
     .messages({
-<<<<<<< HEAD
       "any.invalid":
         "Resume link must be an https URL or storage key without spaces",
       "string.max": "Resume link must be shorter than 300 characters",
-=======
-      "string.uri": "Resume link must be a valid URL (http or https)",
->>>>>>> 4c19e49b
     }),
 });
 
