import { BASE_URL } from "@/lib/config";
<<<<<<< HEAD
import { clearAuthSession, refreshAccessToken } from "@/services/auth";
=======
import { refreshAccessToken } from "@/services/auth";
import { requestWithPolicies } from "./httpClient";
>>>>>>> b5376ea4

// Generic API
interface ApiResponse<T> {
  success: boolean;
  message: string;
  data: T;
}

export interface EmployerProfileResponse {
  id: string;
  name: string;
  surname: string;
  username?: string | null;
  email: string;
  verified: boolean;
  phoneNumber?: string | null;
  avatarKey?: string | null;
  hr?: {
    id: string;
    userId: string;
    companyName?: string | null;
    address?: string | null;
    website?: string | null;
    industry?: string | null;
    companySize?: string | null;
    description?: string | null;
    phoneNumber?: string | null;
    verificationDocKey?: string | null;
  };
}

export interface UpdateEmployerProfileRequest {
  companyName?: string;
  address?: string;
  website?: string;
  industry?: string;
  companySize?: string;
  description?: string | null;
  phoneNumber?: string | null;
}

// internal helpers
const buildRequestInit = (init?: RequestInit): RequestInit => {
  const headers = new Headers(init?.headers ?? {});
<<<<<<< HEAD
  if (!headers.has("Content-Type"))
    headers.set("Content-Type", "application/json");
=======
  const isFormData = typeof FormData !== "undefined" && init?.body instanceof FormData;

  if (!headers.has("Content-Type") && !isFormData) {
    headers.set("Content-Type", "application/json");
  }
>>>>>>> b5376ea4

  if (typeof window !== "undefined") {
    const token = localStorage.getItem("accessToken");
    if (token) headers.set("Authorization", `Bearer ${token}`);
    else headers.delete("Authorization");
  }

  return { ...init, headers, credentials: "include" };
};

const authorizedFetch = async (
  input: RequestInfo | URL,
  init?: RequestInit
) => {
  let response = await fetch(input, buildRequestInit(init));
  if (response.status === 401) {
    try {
      await refreshAccessToken();
    } catch (error) {
      clearAuthSession();
      throw error instanceof Error
        ? error
        : new Error("Session expired. Please log in again.");
    }
    response = await fetch(input, buildRequestInit(init));
    if (response.status === 401) {
      clearAuthSession();
      throw new Error("Session expired. Please log in again.");
    }
  }
  return response;
};

const readJson = async (res: Response) => {
  const text = await res.text();
  if (!text) return null;
  try {
    return JSON.parse(text);
  } catch {
    return null;
  }
};

// APIs

// GET /profile/:userId
<<<<<<< HEAD
export const getEmployerProfile = async (
  userId: string
): Promise<EmployerProfileResponse> => {
  const res = await authorizedFetch(`${BASE_URL}/profile/${userId}`);
  if (!res.ok) throw new Error("Failed to fetch profile");
  const body: ApiResponse<EmployerProfileResponse> = await res.json();
=======
export const getEmployerProfile = async (userId: string): Promise<EmployerProfileResponse> => {
  const res = await requestWithPolicies({
    key: `GET /profile/${userId}`,
    execute: () => authorizedFetch(`${BASE_URL}/profile/${userId}`),
  });
  const body = await readJson(res) as ApiResponse<EmployerProfileResponse> | null;

  if (!res.ok || !body) {
    const message = body?.message || `${res.status} ${res.statusText}`;
    throw new Error(message || "Failed to fetch profile");
  }
>>>>>>> b5376ea4
  if (!body.success) throw new Error(body.message || "Failed to fetch profile");
  return body.data;
};

// PATCH /profile
export const updateEmployerProfile = async (
  data: UpdateEmployerProfileRequest
): Promise<EmployerProfileResponse> => {
  const res = await requestWithPolicies({
    key: `PATCH /profile`,
    execute: () => authorizedFetch(`${BASE_URL}/profile`, {
      method: "PATCH",
      body: JSON.stringify({
        ...data,
        role: "hr",
      }),
    }),
  });
<<<<<<< HEAD
  if (!res.ok) throw new Error("Failed to update profile");
  const body: ApiResponse<EmployerProfileResponse> = await res.json();
  if (!body.success)
    throw new Error(body.message || "Failed to update profile");
=======
  const body = await readJson(res) as ApiResponse<EmployerProfileResponse> | null;

  if (!res.ok || !body) {
    const message = body?.message || `${res.status} ${res.statusText}`;
    throw new Error(message || "Failed to update profile");
  }
  if (!body.success) throw new Error(body.message || "Failed to update profile");
>>>>>>> b5376ea4
  return body.data;
};

interface EmployerVerificationResponse {
  fileKey: string;
}

export const uploadEmployerVerificationDocument = async (
  file: File
): Promise<EmployerVerificationResponse> => {
  const formData = new FormData();
  formData.append("verification", file);

  const res = await requestWithPolicies({
    key: `POST /documents/employer-verification`,
    execute: () => authorizedFetch(`${BASE_URL}/documents/employer-verification`, {
      method: "POST",
      body: formData,
    }),
  });

  const body = await readJson(res) as ApiResponse<EmployerVerificationResponse> | null;

  if (!res.ok || !body) {
    const message = body?.message || `${res.status} ${res.statusText}`;
    throw new Error(message || "Failed to upload verification document");
  }
  if (!body.success) throw new Error(body.message || "Failed to upload verification document");
  return body.data;
};

interface EmployerAvatarResponse {
  fileKey: string;
}

export const uploadEmployerAvatar = async (
  file: File
): Promise<EmployerAvatarResponse> => {
  const formData = new FormData();
  formData.append("avatar", file);

  const res = await requestWithPolicies({
    key: `POST /profile/avatar`,
    execute: () =>
      authorizedFetch(`${BASE_URL}/profile/avatar`, {
        method: "POST",
        body: formData,
      }),
  });

  const body = (await readJson(res)) as ApiResponse<EmployerAvatarResponse> | null;

  if (!res.ok || !body) {
    const message = body?.message || `${res.status} ${res.statusText}`;
    throw new Error(message || "Failed to upload avatar");
  }

  if (!body.success) {
    throw new Error(body.message || "Failed to upload avatar");
  }

  return body.data;
};

export const fetchEmployerAvatar = async (userId: string): Promise<ArrayBuffer | null> => {
  const res = await requestWithPolicies({
    key: `GET /profile/avatar/${userId}/download`,
    execute: () =>
      authorizedFetch(`${BASE_URL}/profile/avatar/${userId}/download`, {
        headers: {
          Accept: "image/*",
        },
      }),
  });

  if (res.status === 404) {
    return null;
  }

  if (!res.ok) {
    throw new Error(`${res.status} ${res.statusText}`);
  }

  const buffer = await res.arrayBuffer();
  return buffer.byteLength ? buffer : null;
};<|MERGE_RESOLUTION|>--- conflicted
+++ resolved
@@ -1,10 +1,6 @@
 import { BASE_URL } from "@/lib/config";
-<<<<<<< HEAD
-import { clearAuthSession, refreshAccessToken } from "@/services/auth";
-=======
 import { refreshAccessToken } from "@/services/auth";
 import { requestWithPolicies } from "./httpClient";
->>>>>>> b5376ea4
 
 // Generic API
 interface ApiResponse<T> {
@@ -49,16 +45,11 @@
 // internal helpers
 const buildRequestInit = (init?: RequestInit): RequestInit => {
   const headers = new Headers(init?.headers ?? {});
-<<<<<<< HEAD
-  if (!headers.has("Content-Type"))
-    headers.set("Content-Type", "application/json");
-=======
   const isFormData = typeof FormData !== "undefined" && init?.body instanceof FormData;
 
   if (!headers.has("Content-Type") && !isFormData) {
     headers.set("Content-Type", "application/json");
   }
->>>>>>> b5376ea4
 
   if (typeof window !== "undefined") {
     const token = localStorage.getItem("accessToken");
@@ -105,14 +96,6 @@
 // APIs
 
 // GET /profile/:userId
-<<<<<<< HEAD
-export const getEmployerProfile = async (
-  userId: string
-): Promise<EmployerProfileResponse> => {
-  const res = await authorizedFetch(`${BASE_URL}/profile/${userId}`);
-  if (!res.ok) throw new Error("Failed to fetch profile");
-  const body: ApiResponse<EmployerProfileResponse> = await res.json();
-=======
 export const getEmployerProfile = async (userId: string): Promise<EmployerProfileResponse> => {
   const res = await requestWithPolicies({
     key: `GET /profile/${userId}`,
@@ -124,7 +107,6 @@
     const message = body?.message || `${res.status} ${res.statusText}`;
     throw new Error(message || "Failed to fetch profile");
   }
->>>>>>> b5376ea4
   if (!body.success) throw new Error(body.message || "Failed to fetch profile");
   return body.data;
 };
@@ -143,12 +125,6 @@
       }),
     }),
   });
-<<<<<<< HEAD
-  if (!res.ok) throw new Error("Failed to update profile");
-  const body: ApiResponse<EmployerProfileResponse> = await res.json();
-  if (!body.success)
-    throw new Error(body.message || "Failed to update profile");
-=======
   const body = await readJson(res) as ApiResponse<EmployerProfileResponse> | null;
 
   if (!res.ok || !body) {
@@ -156,7 +132,6 @@
     throw new Error(message || "Failed to update profile");
   }
   if (!body.success) throw new Error(body.message || "Failed to update profile");
->>>>>>> b5376ea4
   return body.data;
 };
 
