import { NavLink, useNavigate } from "react-router-dom";
import { useAuth } from "@/hooks/useAuth";
import Logo from "@/assets/logo.png";
import { Button } from "@/components/ui/button";
import { LogOut } from "lucide-react";
import { logout } from "@/services/auth";
import { useState } from "react";

export default function EmployerSidebar() {
  const { user } = useAuth();
  const navigate = useNavigate();
  const [isSigningOut, setIsSigningOut] = useState(false);

  const navItems = [
    {
      label: "Dashboard",
      to: "/employer",
      end: true,
    },
    {
      label: "Post New Job",
      to: "/employer/job-postings/create",
      end: true,
    },
    {
      label: "Company Profile",
      to: `/employer/profile/${user!.id}`,
      end: true,
    },
    {
      label: "Preview Job Listings",
      to: "/employer/job-postings",
      end: true,
    },
  ] as const;

  const handleLogout = async () => {
    try {
      setIsSigningOut(true);
      await logout();
      navigate("/login");
    } catch (error) {
      console.error("Logout failed:", error);
    } finally {
      setIsSigningOut(false);
    }
  };

  return (
<<<<<<< HEAD
    <aside className="flex min-h-screen w-60 flex-col border-r border-border bg-card">
      {/* Logo */}
      <div className="border-border border-b p-8 pt-8 text-center">
=======
    <aside className="w-60 min-h-screen bg-card border-r border-border flex flex-col">
      {/* Logo */}
      <div className="p-8 pt-8 border-b border-border text-center">
>>>>>>> aaea6c41
        <div className="flex items-center justify-center">
          <img
            src={Logo}
            alt="KU Connect Logo"
<<<<<<< HEAD
            className="ml-12 block h-12 w-auto max-w-[260px] select-none object-contain"
            draggable={false}
          />
        </div>
        <div className="text-sm font-medium text-accent">
          for employer
=======
            className="block h-12 w-auto max-w-[220px] object-contain select-none"
            draggable={false}
          />
        </div>
        <div className="text-xs font-medium uppercase tracking-wide text-accent mt-4">
          Employer Portal
>>>>>>> aaea6c41
        </div>
      </div>

      {/* Nav */}
      <nav className="flex-1 space-y-2 py-5 text-sm">
        {navItems.map((item) => (
          <NavLink
            key={item.to}
            to={item.to}
            end={item.end}
            className={({ isActive }) =>
<<<<<<< HEAD
              `block border-l-[3px] px-8 py-4 font-medium transition-colors ${
                isActive
                  ? "border-l-accent bg-primary text-primary-foreground shadow-sm"
=======
              `block px-8 py-4 font-medium transition-colors border-l-[3px] rounded-r-lg ${
                isActive
                  ? "bg-primary text-primary-foreground shadow-sm"
>>>>>>> aaea6c41
                  : "text-muted-foreground hover:bg-muted/60"
              }`
            }
            style={({ isActive }) => ({
              borderLeftColor: isActive ? "var(--color-accent)" : "transparent",
            })}
          >
            {item.label}
          </NavLink>
        ))}
      </nav>

      {/* Sign out */}
      <div className="px-6 pb-6">
        <Button
          variant="outline"
          className="w-full justify-center border-border"
          onClick={handleLogout}
          disabled={isSigningOut}
        >
          <LogOut className="mr-2 h-4 w-4" />
          {isSigningOut ? "Signing out..." : "Sign out"}
        </Button>
      </div>
    </aside>
  );
}<|MERGE_RESOLUTION|>--- conflicted
+++ resolved
@@ -47,34 +47,19 @@
   };
 
   return (
-<<<<<<< HEAD
     <aside className="flex min-h-screen w-60 flex-col border-r border-border bg-card">
       {/* Logo */}
       <div className="border-border border-b p-8 pt-8 text-center">
-=======
-    <aside className="w-60 min-h-screen bg-card border-r border-border flex flex-col">
-      {/* Logo */}
-      <div className="p-8 pt-8 border-b border-border text-center">
->>>>>>> aaea6c41
         <div className="flex items-center justify-center">
           <img
             src={Logo}
             alt="KU Connect Logo"
-<<<<<<< HEAD
             className="ml-12 block h-12 w-auto max-w-[260px] select-none object-contain"
             draggable={false}
           />
         </div>
         <div className="text-sm font-medium text-accent">
           for employer
-=======
-            className="block h-12 w-auto max-w-[220px] object-contain select-none"
-            draggable={false}
-          />
-        </div>
-        <div className="text-xs font-medium uppercase tracking-wide text-accent mt-4">
-          Employer Portal
->>>>>>> aaea6c41
         </div>
       </div>
 
@@ -86,15 +71,9 @@
             to={item.to}
             end={item.end}
             className={({ isActive }) =>
-<<<<<<< HEAD
               `block border-l-[3px] px-8 py-4 font-medium transition-colors ${
                 isActive
                   ? "border-l-accent bg-primary text-primary-foreground shadow-sm"
-=======
-              `block px-8 py-4 font-medium transition-colors border-l-[3px] rounded-r-lg ${
-                isActive
-                  ? "bg-primary text-primary-foreground shadow-sm"
->>>>>>> aaea6c41
                   : "text-muted-foreground hover:bg-muted/60"
               }`
             }
