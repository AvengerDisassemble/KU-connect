/**
 * @module middlewares/rateLimitMiddleware
 * @description Rate limiting middleware to prevent DoS attacks on expensive database operations
 * 
 * Security: HTTP request handlers should not perform expensive operations without rate limiting
 * Otherwise, the application becomes vulnerable to denial-of-service attacks
 */

// Use express-rate-limit with IPv6-safe key generator helper
const erl = require('express-rate-limit')
const rateLimit = erl
// In newer versions, ipKeyGenerator is exported; fall back to req.ip if unavailable
const ipKeyGenerator = erl.ipKeyGenerator || ((req) => req.ip)

/**
 * General API rate limiter - Applied to all routes
 * Why: Prevents basic DoS attacks across the entire API
 * Limits: 100 requests per 15 minutes per IP
 */
const generalLimiter = rateLimit({
  windowMs: 15 * 60 * 1000, // 15 minutes
  max: 100, // Limit each IP to 100 requests per windowMs
  message: {
    success: false,
    message: 'Too many requests from this IP, please try again later.',
    retryAfter: '15 minutes'
  },
  standardHeaders: true, // Return rate limit info in the `RateLimit-*` headers
  legacyHeaders: false, // Disable the `X-RateLimit-*` headers
  // Skip rate limiting for requests from test environment
  skip: (req) => process.env.NODE_ENV === 'test'
})

/**
 * Strict rate limiter for expensive database operations
 * Why: Protects against DoS on routes that perform multiple database queries
 * Limits: 30 requests per 15 minutes per IP
 * 
 * Use on routes that:
 * - Perform multiple database joins
 * - Aggregate large datasets
 * - Execute complex queries
 */
const strictLimiter = rateLimit({
  windowMs: 15 * 60 * 1000, // 15 minutes
  max: 30, // Limit each IP to 30 requests per windowMs
  message: {
    success: false,
    message: 'Too many requests to this resource. Please try again later.',
    retryAfter: '15 minutes'
  },
  standardHeaders: true,
  legacyHeaders: false,
  skip: (req) => process.env.NODE_ENV === 'test'
})

/**
 * Authentication rate limiter - For login/register endpoints
 * Why: Prevents brute force attacks on authentication
 * Limits: 5 attempts per 15 minutes per IP
 */
const authLimiter = rateLimit({
  windowMs: 15 * 60 * 1000, // 15 minutes
  max: 5, // Limit each IP to 5 login attempts per windowMs
  message: {
    success: false,
    message: 'Too many authentication attempts. Please try again after 15 minutes.',
    retryAfter: '15 minutes'
  },
  standardHeaders: true,
  legacyHeaders: false,
  skipSuccessfulRequests: true, // Don't count successful requests
  skip: (req) => process.env.NODE_ENV === 'test'
})

/**
 * Write operation rate limiter - For POST/PATCH/DELETE
 * Why: Prevents spam and resource exhaustion from write operations
 * Limits: 20 requests per 15 minutes per IP
 */
const writeLimiter = rateLimit({
  windowMs: 15 * 60 * 1000, // 15 minutes
  max: 20, // Limit each IP to 20 write operations per windowMs
  message: {
    success: false,
    message: 'Too many write operations. Please try again later.',
    retryAfter: '15 minutes'
  },
  standardHeaders: true,
  legacyHeaders: false,
  skip: (req) => process.env.NODE_ENV === 'test'
})

/**
 * Search/Filter rate limiter - For search and filter operations
 * Why: Search operations can be expensive, especially with wildcards
 * Limits: 50 requests per 15 minutes per IP
 */
const searchLimiter = rateLimit({
  windowMs: 15 * 60 * 1000, // 15 minutes
  max: 50, // Limit each IP to 50 search requests per windowMs
  message: {
    success: false,
    message: 'Too many search requests. Please try again later.',
    retryAfter: '15 minutes'
  },
  standardHeaders: true,
  legacyHeaders: false,
  skip: (req) => process.env.NODE_ENV === 'test'
})

/**
<<<<<<< HEAD
 * Dashboard rate limiter - For dashboard data retrieval
 * Why: Dashboard queries aggregate multiple data sources but users access frequently
 * Limits: 200 requests per 15 minutes per IP (generous for frequent dashboard refreshes)
 */
const dashboardLimiter = rateLimit({
  windowMs: 15 * 60 * 1000, // 15 minutes
  max: 200, // Limit each IP to 200 dashboard requests per windowMs
  message: {
    success: false,
    message: 'Too many dashboard requests. Please try again later.',
=======
 * Admin read operations rate limiter
 * Why: Admin dashboard and user listing can be expensive with large datasets
 * Limits: 60 requests per 15 minutes per user (not IP, to allow multiple admins from same network)
 */
const adminReadLimiter = rateLimit({
  windowMs: 15 * 60 * 1000, // 15 minutes
  max: 60, // 60 read requests per 15 minutes
  message: {
    success: false,
    message: 'Too many admin read requests. Please try again later.',
>>>>>>> d5732921
    retryAfter: '15 minutes'
  },
  standardHeaders: true,
  legacyHeaders: false,
<<<<<<< HEAD
=======
  // Use user ID instead of IP for authenticated admin requests
  keyGenerator: (req, res) => (req.user ? `admin_read_${req.user.id}` : ipKeyGenerator(req, res)),
>>>>>>> d5732921
  skip: (req) => process.env.NODE_ENV === 'test'
})

/**
<<<<<<< HEAD
 * Preferences rate limiter - For student preference updates
 * Why: Prevent spam and abuse of preference modifications, but allow reasonable updates
 * Limits: 100 requests per 15 minutes per IP (aligned with general API limiter)
 */
const preferencesLimiter = rateLimit({
  windowMs: 15 * 60 * 1000, // 15 minutes
  max: 100, // Limit each IP to 100 preference updates per windowMs
  message: {
    success: false,
    message: 'Too many preference update requests. Please try again later.',
=======
 * Admin write operations rate limiter - For user status changes, announcements
 * Why: Prevent accidental or malicious mass operations on users
 * Limits: 30 write operations per 15 minutes per admin user
 */
const adminWriteLimiter = rateLimit({
  windowMs: 15 * 60 * 1000, // 15 minutes
  max: 30, // 30 write operations per 15 minutes
  message: {
    success: false,
    message: 'Too many admin write operations. Please slow down and try again later.',
>>>>>>> d5732921
    retryAfter: '15 minutes'
  },
  standardHeaders: true,
  legacyHeaders: false,
<<<<<<< HEAD
=======
  keyGenerator: (req, res) => (req.user ? `admin_write_${req.user.id}` : ipKeyGenerator(req, res)),
  skip: (req) => process.env.NODE_ENV === 'test'
})

/**
 * Admin critical operations rate limiter - For user approval/rejection/suspension
 * Why: These operations have significant impact and should be done thoughtfully
 * Limits: 20 critical operations per hour per admin user
 */
const adminCriticalLimiter = rateLimit({
  windowMs: 60 * 60 * 1000, // 1 hour
  max: 20, // 20 critical operations per hour
  message: {
    success: false,
    message: 'Too many critical admin operations. Please wait before performing more user status changes.',
    retryAfter: '1 hour'
  },
  standardHeaders: true,
  legacyHeaders: false,
  keyGenerator: (req, res) => (req.user ? `admin_critical_${req.user.id}` : ipKeyGenerator(req, res)),
  skip: (req) => process.env.NODE_ENV === 'test'
})

/**
 * Admin announcement creation rate limiter
 * Why: Prevent spam announcements and notification flooding
 * Limits: 10 announcements per hour per admin
 */
const adminAnnouncementLimiter = rateLimit({
  windowMs: 60 * 60 * 1000, // 1 hour
  max: 10, // 10 announcements per hour
  message: {
    success: false,
    message: 'Too many announcements created. Please wait before creating more.',
    retryAfter: '1 hour'
  },
  standardHeaders: true,
  legacyHeaders: false,
  keyGenerator: (req, res) => (req.user ? `admin_announcement_${req.user.id}` : ipKeyGenerator(req, res)),
>>>>>>> d5732921
  skip: (req) => process.env.NODE_ENV === 'test'
})

module.exports = {
  generalLimiter,
  strictLimiter,
  authLimiter,
  writeLimiter,
  searchLimiter,
<<<<<<< HEAD
  dashboardLimiter,
  preferencesLimiter
=======
  adminReadLimiter,
  adminWriteLimiter,
  adminCriticalLimiter,
  adminAnnouncementLimiter
>>>>>>> d5732921
}<|MERGE_RESOLUTION|>--- conflicted
+++ resolved
@@ -110,7 +110,83 @@
 })
 
 /**
-<<<<<<< HEAD
+ * Admin read operations rate limiter
+ * Why: Admin dashboard and user listing can be expensive with large datasets
+ * Limits: 60 requests per 15 minutes per user (not IP, to allow multiple admins from same network)
+ */
+const adminReadLimiter = rateLimit({
+  windowMs: 15 * 60 * 1000, // 15 minutes
+  max: 60, // 60 read requests per 15 minutes
+  message: {
+    success: false,
+    message: 'Too many admin read requests. Please try again later.',
+    retryAfter: '15 minutes'
+  },
+  standardHeaders: true,
+  legacyHeaders: false,
+  // Use user ID instead of IP for authenticated admin requests
+  keyGenerator: (req, res) => (req.user ? `admin_read_${req.user.id}` : ipKeyGenerator(req, res)),
+  skip: (req) => process.env.NODE_ENV === 'test'
+})
+
+/**
+ * Admin write operations rate limiter - For user status changes, announcements
+ * Why: Prevent accidental or malicious mass operations on users
+ * Limits: 30 write operations per 15 minutes per admin user
+ */
+const adminWriteLimiter = rateLimit({
+  windowMs: 15 * 60 * 1000, // 15 minutes
+  max: 30, // 30 write operations per 15 minutes
+  message: {
+    success: false,
+    message: 'Too many admin write operations. Please slow down and try again later.',
+    retryAfter: '15 minutes'
+  },
+  standardHeaders: true,
+  legacyHeaders: false,
+  keyGenerator: (req, res) => (req.user ? `admin_write_${req.user.id}` : ipKeyGenerator(req, res)),
+  skip: (req) => process.env.NODE_ENV === 'test'
+})
+
+/**
+ * Admin critical operations rate limiter - For user approval/rejection/suspension
+ * Why: These operations have significant impact and should be done thoughtfully
+ * Limits: 20 critical operations per hour per admin user
+ */
+const adminCriticalLimiter = rateLimit({
+  windowMs: 60 * 60 * 1000, // 1 hour
+  max: 20, // 20 critical operations per hour
+  message: {
+    success: false,
+    message: 'Too many critical admin operations. Please wait before performing more user status changes.',
+    retryAfter: '1 hour'
+  },
+  standardHeaders: true,
+  legacyHeaders: false,
+  keyGenerator: (req, res) => (req.user ? `admin_critical_${req.user.id}` : ipKeyGenerator(req, res)),
+  skip: (req) => process.env.NODE_ENV === 'test'
+})
+
+/**
+ * Admin announcement creation rate limiter
+ * Why: Prevent spam announcements and notification flooding
+ * Limits: 10 announcements per hour per admin
+ */
+const adminAnnouncementLimiter = rateLimit({
+  windowMs: 60 * 60 * 1000, // 1 hour
+  max: 10, // 10 announcements per hour
+  message: {
+    success: false,
+    message: 'Too many announcements created. Please wait before creating more.',
+    retryAfter: '1 hour'
+  },
+  standardHeaders: true,
+  legacyHeaders: false,
+  keyGenerator: (req, res) => (req.user ? `admin_announcement_${req.user.id}` : ipKeyGenerator(req, res)),
+  skip: (req) => process.env.NODE_ENV === 'test'
+})
+
+/**
  * Dashboard rate limiter - For dashboard data retrieval
  * Why: Dashboard queries aggregate multiple data sources but users access frequently
  * Limits: 200 requests per 15 minutes per IP (generous for frequent dashboard refreshes)
@@ -121,32 +197,14 @@
   message: {
     success: false,
     message: 'Too many dashboard requests. Please try again later.',
-=======
- * Admin read operations rate limiter
- * Why: Admin dashboard and user listing can be expensive with large datasets
- * Limits: 60 requests per 15 minutes per user (not IP, to allow multiple admins from same network)
- */
-const adminReadLimiter = rateLimit({
-  windowMs: 15 * 60 * 1000, // 15 minutes
-  max: 60, // 60 read requests per 15 minutes
-  message: {
-    success: false,
-    message: 'Too many admin read requests. Please try again later.',
->>>>>>> d5732921
-    retryAfter: '15 minutes'
-  },
-  standardHeaders: true,
-  legacyHeaders: false,
-<<<<<<< HEAD
-=======
-  // Use user ID instead of IP for authenticated admin requests
-  keyGenerator: (req, res) => (req.user ? `admin_read_${req.user.id}` : ipKeyGenerator(req, res)),
->>>>>>> d5732921
-  skip: (req) => process.env.NODE_ENV === 'test'
-})
-
-/**
-<<<<<<< HEAD
+    retryAfter: '15 minutes'
+  },
+  standardHeaders: true,
+  legacyHeaders: false,
+  skip: (req) => process.env.NODE_ENV === 'test'
+})
+
+/**
  * Preferences rate limiter - For student preference updates
  * Why: Prevent spam and abuse of preference modifications, but allow reasonable updates
  * Limits: 100 requests per 15 minutes per IP (aligned with general API limiter)
@@ -157,64 +215,10 @@
   message: {
     success: false,
     message: 'Too many preference update requests. Please try again later.',
-=======
- * Admin write operations rate limiter - For user status changes, announcements
- * Why: Prevent accidental or malicious mass operations on users
- * Limits: 30 write operations per 15 minutes per admin user
- */
-const adminWriteLimiter = rateLimit({
-  windowMs: 15 * 60 * 1000, // 15 minutes
-  max: 30, // 30 write operations per 15 minutes
-  message: {
-    success: false,
-    message: 'Too many admin write operations. Please slow down and try again later.',
->>>>>>> d5732921
-    retryAfter: '15 minutes'
-  },
-  standardHeaders: true,
-  legacyHeaders: false,
-<<<<<<< HEAD
-=======
-  keyGenerator: (req, res) => (req.user ? `admin_write_${req.user.id}` : ipKeyGenerator(req, res)),
-  skip: (req) => process.env.NODE_ENV === 'test'
-})
-
-/**
- * Admin critical operations rate limiter - For user approval/rejection/suspension
- * Why: These operations have significant impact and should be done thoughtfully
- * Limits: 20 critical operations per hour per admin user
- */
-const adminCriticalLimiter = rateLimit({
-  windowMs: 60 * 60 * 1000, // 1 hour
-  max: 20, // 20 critical operations per hour
-  message: {
-    success: false,
-    message: 'Too many critical admin operations. Please wait before performing more user status changes.',
-    retryAfter: '1 hour'
-  },
-  standardHeaders: true,
-  legacyHeaders: false,
-  keyGenerator: (req, res) => (req.user ? `admin_critical_${req.user.id}` : ipKeyGenerator(req, res)),
-  skip: (req) => process.env.NODE_ENV === 'test'
-})
-
-/**
- * Admin announcement creation rate limiter
- * Why: Prevent spam announcements and notification flooding
- * Limits: 10 announcements per hour per admin
- */
-const adminAnnouncementLimiter = rateLimit({
-  windowMs: 60 * 60 * 1000, // 1 hour
-  max: 10, // 10 announcements per hour
-  message: {
-    success: false,
-    message: 'Too many announcements created. Please wait before creating more.',
-    retryAfter: '1 hour'
-  },
-  standardHeaders: true,
-  legacyHeaders: false,
-  keyGenerator: (req, res) => (req.user ? `admin_announcement_${req.user.id}` : ipKeyGenerator(req, res)),
->>>>>>> d5732921
+    retryAfter: '15 minutes'
+  },
+  standardHeaders: true,
+  legacyHeaders: false,
   skip: (req) => process.env.NODE_ENV === 'test'
 })
 
@@ -224,13 +228,10 @@
   authLimiter,
   writeLimiter,
   searchLimiter,
-<<<<<<< HEAD
-  dashboardLimiter,
-  preferencesLimiter
-=======
   adminReadLimiter,
   adminWriteLimiter,
   adminCriticalLimiter,
-  adminAnnouncementLimiter
->>>>>>> d5732921
+  adminAnnouncementLimiter,
+  dashboardLimiter,
+  preferencesLimiter
 }