--- conflicted
+++ resolved
@@ -126,11 +126,7 @@
 
 const mapJobToViewModel = (
   job: EmployerDashboardJobPosting,
-<<<<<<< HEAD
   applicantsCache: JobApplication[] | undefined,
-=======
-  applicantsCache: JobApplication[] | undefined
->>>>>>> b353ad4b
 ): JobCardViewModel => {
   const total = applicantsCache?.length ?? 0;
   const shortlisted =
@@ -149,11 +145,7 @@
     id: job.id,
     title: job.title,
     location: job.location,
-<<<<<<< HEAD
     postedDate,
-=======
-    postedDate: job.createdAt ? formatRelativeDate(job.createdAt) : "unknown",
->>>>>>> b353ad4b
     status: isOpen,
     applicants: total,
     shortlisted,
