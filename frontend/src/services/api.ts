export const API_BASE =
  import.meta.env.VITE_API_BASE ?? "http://localhost:3000";

<<<<<<< HEAD
export async function api<T = unknown>(
  path: string,
  init?: RequestInit
): Promise<T> {
  const res = await fetch(API_BASE + path, init);
  if (!res.ok) throw new Error(`${res.status} ${res.statusText}`);

  const ct = res.headers.get("content-type") || "";
  return ct.includes("application/json")
    ? await res.json()
=======
// Shared helper to keep downstream service modules lean.

export async function api<T = unknown>(
  path: string,
  init?: RequestInit,
): Promise<T> {
  const res = await fetch(API_BASE + path, init);
  if (!res.ok) throw new Error(`${res.status} ${res.statusText}`);

  const ct = res.headers.get("content-type") || "";
  return ct.includes("application/json")
    ? ((await res.json()) as T)
>>>>>>> bd6959f1
    : ((await res.text()) as unknown as T);
}<|MERGE_RESOLUTION|>--- conflicted
+++ resolved
@@ -1,7 +1,6 @@
 export const API_BASE =
   import.meta.env.VITE_API_BASE ?? "http://localhost:3000";
 
-<<<<<<< HEAD
 export async function api<T = unknown>(
   path: string,
   init?: RequestInit
@@ -10,21 +9,8 @@
   if (!res.ok) throw new Error(`${res.status} ${res.statusText}`);
 
   const ct = res.headers.get("content-type") || "";
+  const ct = res.headers.get("content-type") || "";
   return ct.includes("application/json")
     ? await res.json()
-=======
-// Shared helper to keep downstream service modules lean.
-
-export async function api<T = unknown>(
-  path: string,
-  init?: RequestInit,
-): Promise<T> {
-  const res = await fetch(API_BASE + path, init);
-  if (!res.ok) throw new Error(`${res.status} ${res.statusText}`);
-
-  const ct = res.headers.get("content-type") || "";
-  return ct.includes("application/json")
-    ? ((await res.json()) as T)
->>>>>>> bd6959f1
     : ((await res.text()) as unknown as T);
-}+}
