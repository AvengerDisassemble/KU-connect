--- conflicted
+++ resolved
@@ -9,12 +9,8 @@
 import StudentDashboardPage from "@/pages/student/dashboard/DashboardPage";
 import StudentProfilePage from "@/pages/student/profile/ProfilePage";
 // import BrowserJobsPage from "@/pages/student/browse-jobs/BrowseJobsPage";
-<<<<<<< HEAD
-import EmployerDashboardPage from "@/pages/employer/EmployerDashboard/EmployerDashboard/DashboardPage";
-=======
 import EmployerDashboardPage from "@/pages/employer/EmployerDashboard/DashboardPage";
 import EmployerProfilePage from "@/pages/employer/profile/ProfilePage";
->>>>>>> db03fa52
 import AdminDashboardPage from "@/pages/admin/AdminDashboard/DashboardPage";
 import ProfessorDashboardPage from "@/pages/professor/ProfessorDashboard/DashboardPage";
 import JobPostingPage from "@/pages/employer/JobPosting/JobPostingPage";
@@ -62,17 +58,18 @@
             }
           />
           <Route
-<<<<<<< HEAD
+            path="/employer/profile/:userId"
+            element={
+              <Guard role="employer">
+                <EmployerProfilePage />
+              </Guard>
+            }
+          />
+          <Route
             path="/employer/job-postings/create"
             element={
               <Guard role="employer">
                 <JobPostingPage />
-=======
-            path="/employer/profile/:userId"
-            element={
-              <Guard role="employer">
-                <EmployerProfilePage />
->>>>>>> db03fa52
               </Guard>
             }
           />
