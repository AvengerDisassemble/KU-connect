--- conflicted
+++ resolved
@@ -46,15 +46,13 @@
   // ----------------------------------------------------------
   // 3️⃣ Skip single HR user creation - will create 10 employers below
   // ----------------------------------------------------------
-<<<<<<< HEAD
-=======
   const hrUser = await prisma.user.upsert({
-    where: { email: "hr1@company.com" },
+    where: { email: 'hr1@company.com' },
     update: {},
     create: {
-      name: "Harry",
-      surname: "Recruiter",
-      username: "hr1",
+      name: 'Harry',
+      surname: 'Recruiter',
+      username: 'hr1',
       password: password,
       email: 'hr1@company.com',
       role: 'EMPLOYER',
@@ -62,19 +60,18 @@
       verified: true,
       hr: {
         create: {
-          companyName: "Acme Corporation",
-          description: "Tech company hiring interns",
-          address: "Bangkok, Thailand",
-          industry: "IT_SOFTWARE",
-          companySize: "ELEVEN_TO_FIFTY",
-          phoneNumber: "123-456-7890",
-          website: "https://acme.co",
-        },
-      },
-    },
-  });
-  console.log(`🏢 HR created: ${hrUser.email}`);
->>>>>>> ebe40382
+          companyName: 'Acme Corporation',
+          description: 'Tech company hiring interns',
+          address: 'Bangkok, Thailand',
+          industry: 'IT_SOFTWARE',
+          companySize: 'ELEVEN_TO_FIFTY',
+          phoneNumber: '123-456-7890',
+          website: 'https://acme.co'
+        }
+      }
+    }
+  })
+  console.log(`🏢 HR created: ${hrUser.email}`)
 
   // ----------------------------------------------------------
   // 4️⃣ Seed Student User
