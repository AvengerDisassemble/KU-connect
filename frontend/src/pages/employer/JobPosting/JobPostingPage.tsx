"use client";

import { useAuth } from "@/hooks/useAuth";
import EmployerPageShell from "@/components/EmployerPageShell";
import CompanyProfileCard from "@/pages/employer/JobPosting/components/CompanyProfileCard";
import JobPostingForm from "@/pages/employer/JobPosting/components/JobPostingForm";
import { Card, CardContent } from "@/components/ui/card";
import { useQuery } from "@tanstack/react-query";
import {
  getEmployerProfile,
  type EmployerProfileResponse,
} from "@/services/employerProfile";

export default function JobPostingPage() {
  const { user, isAuthenticated } = useAuth();
<<<<<<< HEAD
  const employerId = user?.id;
=======
  const userId = user?.id;
  const hasEmployerAccess =
    user?.role === "employer" || user?.role === "admin";
>>>>>>> bd6959f1

  const {
    data: employerProfile,
    isLoading: employerProfileLoading,
    isError: employerProfileError,
  } = useQuery<EmployerProfileResponse>({
<<<<<<< HEAD
    queryKey: ["employer-profile", employerId],
    queryFn: () => {
      if (!employerId) {
        throw new Error("Missing employer id");
      }

      return getEmployerProfile(employerId);
    },
    enabled: Boolean(employerId),
=======
    queryKey: ["employer-profile", userId],
    queryFn: () => getEmployerProfile(userId!),
    enabled: Boolean(userId && hasEmployerAccess),
>>>>>>> bd6959f1
    staleTime: 5 * 60_000,
    refetchOnWindowFocus: false,
    retry: false,
  });

  if (!isAuthenticated || !user) {
    return (
      <>
        <div className="fixed inset-0 -z-50 pointer-events-none bg-bg-1" />

        <main className="min-h-screen flex items-center justify-center p-8">
          <div className="text-center">
            <h1 className="mb-2 text-2xl font-semibold">Please sign in</h1>

            <p className="text-muted-foreground">
              You must be logged in to post a job.
            </p>
          </div>
        </main>
      </>
    );
  }

  if (!hasEmployerAccess) {
    return (
      <>
        <div className="fixed inset-0 -z-50 pointer-events-none bg-bg-1" />

        <main className="min-h-screen flex items-center justify-center p-8">
          <div className="text-center">
            <h1 className="mb-2 text-2xl font-semibold">Access denied</h1>

            <p className="text-muted-foreground">
              Only employer (or admin) accounts can post jobs.
            </p>
          </div>
        </main>
      </>
    );
  }

  return (
    <EmployerPageShell title="Post a Job">
      <div className="mx-auto max-w-4xl">
        <div className="mb-8 text-center">
          <h1 className="mb-8 text-3xl font-bold text-accent">Post a Job</h1>

          <p className="text-muted-foreground">
            Connect with talented KU engineering students ready to join your
            team
          </p>
        </div>

        <Card className="rounded-2xl border-none shadow-sm">
          <CardContent className="p-6 sm:p-8">
            <CompanyProfileCard
              userId={user.id}
              prefetchedProfile={employerProfile}
              loadingOverride={employerProfileLoading}
            />
            {employerProfileError && (
              <p className="mt-4 text-sm text-destructive">
                Failed to load company profile. Please try again later.
              </p>
            )}
            <JobPostingForm
              userId={user.id}
              prefetchedProfile={employerProfile}
              profileLoading={employerProfileLoading}
            />
          </CardContent>
        </Card>
      </div>
    </EmployerPageShell>
  );
}<|MERGE_RESOLUTION|>--- conflicted
+++ resolved
@@ -13,20 +13,13 @@
 
 export default function JobPostingPage() {
   const { user, isAuthenticated } = useAuth();
-<<<<<<< HEAD
   const employerId = user?.id;
-=======
-  const userId = user?.id;
-  const hasEmployerAccess =
-    user?.role === "employer" || user?.role === "admin";
->>>>>>> bd6959f1
 
   const {
     data: employerProfile,
     isLoading: employerProfileLoading,
     isError: employerProfileError,
   } = useQuery<EmployerProfileResponse>({
-<<<<<<< HEAD
     queryKey: ["employer-profile", employerId],
     queryFn: () => {
       if (!employerId) {
@@ -36,11 +29,6 @@
       return getEmployerProfile(employerId);
     },
     enabled: Boolean(employerId),
-=======
-    queryKey: ["employer-profile", userId],
-    queryFn: () => getEmployerProfile(userId!),
-    enabled: Boolean(userId && hasEmployerAccess),
->>>>>>> bd6959f1
     staleTime: 5 * 60_000,
     refetchOnWindowFocus: false,
     retry: false,
@@ -91,6 +79,8 @@
           <p className="text-muted-foreground">
             Connect with talented KU engineering students ready to join your
             team
+            Connect with talented KU engineering students ready to join your
+            team
           </p>
         </div>
 
